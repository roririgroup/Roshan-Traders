--- conflicted
+++ resolved
@@ -1,4 +1,4 @@
-<<<<<<< HEAD
+
 # TODO: Design Driver Dashboard UI
 
 ## Tasks
@@ -9,7 +9,7 @@
 - [x] Add dummy data for deliveries
 - [x] Create Delivery Trips page with table, filters (month/year), and modal integration
 - [x] Verify the sidebar displays correctly for driver login
-=======
+
 # DriverManagement Table Conversion TODO
 
 - [x] Replace grid of cards with table structure
@@ -18,4 +18,3 @@
 - [x] Include upload buttons in Documents column
 - [x] Include assign truck dropdown and edit button in Actions column
 - [x] Ensure table is responsive and scrollable on small screens
->>>>>>> cfcc2f31

--- conflicted
+++ resolved
@@ -3,8 +3,6 @@
 
 const router = Router();
 
-<<<<<<< HEAD
-=======
 
 // POST /api/users/signup - User signup
 router.post('/signup', async (req, res) => {
@@ -26,7 +24,6 @@
   }
 });
 
->>>>>>> 5505f054
 // GET /api/users - Get all users
 router.get('/', async (req, res) => {
   try {

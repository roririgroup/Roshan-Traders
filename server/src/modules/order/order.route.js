--- conflicted
+++ resolved
@@ -52,7 +52,6 @@
 router.put('/:id/status', async (req, res) => {
   try {
     const { status } = req.body;
-<<<<<<< HEAD
     // Map frontend status to database enum
     const statusMap = {
       'confirmed': 'CONFIRMED',
@@ -63,10 +62,6 @@
     const dbStatus = statusMap[status] || status;
     const order = await updateOrderStatus(req.params.id, dbStatus);
     res.json(serializeBigInt(order));
-=======
-    const order = await updateOrderStatus(req.params.id, status);
-    res.json(order);
->>>>>>> 98ffd5ae
   } catch (error) {
     res.status(500).json({ message: 'Failed to update order status' });
   }

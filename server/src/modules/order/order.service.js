const prisma = require('../../shared/lib/db.js');


/**
 * @param {Object} payload
 * @param {string} payload.customerName
 * @param {string} payload.phoneNumber
 * @param {string} payload.deliveryAddress
 * @param {number} payload.quantity
 * @param {string} payload.estimatedDeliveryDate
 * @param {string} payload.productId
 */
const createOrder = async (payload) => {
  const {
    customerName,
    phoneNumber,
    deliveryAddress,
    quantity,
    estimatedDeliveryDate,
    productId,
  } = payload;

  // Fetch product to get unitPrice
  const product = await prisma.product.findUnique({
    where: { id: productId },
  });

  if (!product) {
    throw new Error('Product not found');
  }

  // Handle priceRange - extract first price from range or use default
  let unitPrice = 0;
  if (product.priceRange) {
    const priceParts = product.priceRange.split('-');
    unitPrice = parseFloat(priceParts[0].trim()) || 0;
  }

  const totalAmount = quantity * unitPrice;

  // Create order
  const order = await prisma.order.create({
    data: {
      id: Math.random().toString(36).substr(2, 9),
      customerName,
      customerEmail: null, // Not provided in form
      orderDate: new Date(),
      status: 'PENDING',
      totalAmount,
      deliveryAddress,
      notes: '',
      manufacturerId: null, // Assigned later
    },
  });

  // Create order item
  await prisma.orderItem.create({
    data: {
      productId,
      orderId: order.id,
      quantity,
      unitPrice,
      totalPrice: totalAmount,
    },
  });

  return order;
};

const getAllOrders = async () => {
  return await prisma.order.findMany({
    include: {
      items: {
        include: {
          product: true,
        },
      },
      manufacturer: true,
    },
    orderBy: { orderDate: 'desc' },
  });
<<<<<<< HEAD
=======

  // Transform the data to match frontend expectations
  return orders.map(order => ({
    ...order,
    items: order.items.map(item => ({
      id: item.id,
      name: item.product.name,
      price: item.unitPrice,
      quantity: item.quantity,
      totalPrice: item.totalPrice,
    })),
  }));
>>>>>>> 5505f054
};

/**
 * @param {string} id
 */
const getOrderById = async (id) => {
  const order = await prisma.order.findUnique({
    where: { id },
    include: {
      items: {
        include: {
          product: true,
        },
      },
      manufacturer: true,
    },
  });

  if (order) {
    return {
      ...order,
      items: order.items.map(item => ({
        id: item.id,
        name: item.product.name,
        price: item.unitPrice,
        quantity: item.quantity,
        totalPrice: item.totalPrice,
      })),
    };
  }

  return order;
};

/**
 * @param {string} id
 * @param {string} manufacturerId
 */
const assignOrder = async (id, manufacturerId) => {
  return await prisma.order.update({
    where: { id },
    data: { manufacturerId: parseInt(manufacturerId), status: 'IN_PROGRESS' },
  });
};

/**
 * @param {string} id
 * @param {'PENDING' | 'IN_PROGRESS' | 'COMPLETED' | 'CANCELLED'} status
 */
const updateOrderStatus = async (id, status) => {
  return await prisma.order.update({
    where: { id },
    data: { status },
  });
};

/**
 * @param {string} id
 */
const deleteOrder = async (id) => {
  // Delete order items first
  await prisma.orderItem.deleteMany({
    where: { orderId: id },
  });

  return await prisma.order.delete({
    where: { id },
  });
};

module.exports = {
  createOrder,
  getAllOrders,
  getOrderById,
  assignOrder,
  updateOrderStatus,
  deleteOrder,
};<|MERGE_RESOLUTION|>--- conflicted
+++ resolved
@@ -79,8 +79,6 @@
     },
     orderBy: { orderDate: 'desc' },
   });
-<<<<<<< HEAD
-=======
 
   // Transform the data to match frontend expectations
   return orders.map(order => ({
@@ -93,7 +91,6 @@
       totalPrice: item.totalPrice,
     })),
   }));
->>>>>>> 5505f054
 };
 
 /**

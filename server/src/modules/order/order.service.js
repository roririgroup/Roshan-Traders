const prisma = require('../../shared/lib/db.js');

<<<<<<< HEAD
=======

/**
 * @param {Object} payload
 * @param {string} payload.customerName
 * @param {string} payload.phoneNumber
 * @param {string} payload.deliveryAddress
 * @param {number} payload.quantity
 * @param {string} payload.estimatedDeliveryDate
 * @param {string} payload.productId
 */
>>>>>>> 5505f054
const createOrder = async (payload) => {
  const {
    customerName,
    phoneNumber,
    deliveryAddress,
    quantity,
    estimatedDeliveryDate,
    productId,
  } = payload;

  // Fetch product to get unitPrice
  const product = await prisma.product.findUnique({
    where: { id: productId },
  });

  if (!product) {
    throw new Error('Product not found');
  }

  const unitPrice = parseFloat(product.priceRange.split('-')[0]) || 0; // Assume priceRange is "min-max"
  const totalAmount = quantity * unitPrice;

  // Create order
  const order = await prisma.order.create({
    data: {
      id: Math.random().toString(36).substr(2, 9),
      customerName,
      customerEmail: null, // Not provided in form
      orderDate: new Date(),
      status: 'PENDING',
      totalAmount,
      deliveryAddress,
      notes: '',
      manufacturerId: null, // Assigned later
    },
  });

  // Create order item
  await prisma.orderItem.create({
    data: {
      productId,
      orderId: order.id,
      quantity,
      unitPrice,
      totalPrice: totalAmount,
    },
  });

  return order;
};

const getAllOrders = async () => {
  return await prisma.order.findMany({
    include: {
      items: {
        include: {
          product: true,
        },
      },
      manufacturer: true,
    },
    orderBy: { orderDate: 'desc' },
  });
};

const getOrderById = async (id) => {
  return await prisma.order.findUnique({
    where: { id },
    include: {
      items: {
        include: {
          product: true,
        },
      },
      manufacturer: true,
    },
  });
};

const assignOrder = async (id, manufacturerId) => {
  return await prisma.order.update({
    where: { id },
    data: { manufacturerId: parseInt(manufacturerId), status: 'IN_PROGRESS' },
  });
};

const updateOrderStatus = async (id, status) => {
  return await prisma.order.update({
    where: { id },
    data: { status },
  });
};

const deleteOrder = async (id) => {
  // Delete order items first
  await prisma.orderItem.deleteMany({
    where: { orderId: id },
  });

  return await prisma.order.delete({
    where: { id },
  });
};

module.exports = {
  createOrder,
  getAllOrders,
  getOrderById,
  assignOrder,
  updateOrderStatus,
  deleteOrder,
};<|MERGE_RESOLUTION|>--- conflicted
+++ resolved
@@ -1,7 +1,5 @@
 const prisma = require('../../shared/lib/db.js');
 
-<<<<<<< HEAD
-=======
 
 /**
  * @param {Object} payload
@@ -12,7 +10,6 @@
  * @param {string} payload.estimatedDeliveryDate
  * @param {string} payload.productId
  */
->>>>>>> 5505f054
 const createOrder = async (payload) => {
   const {
     customerName,

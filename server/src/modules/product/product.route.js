const { Router } = require('express');
const {
  createProduct,
  getProducts,
  getProductById,
  updateProduct,
  deleteProduct,
  searchProducts,
} = require('./product.service.js');

const router = Router();

<<<<<<< HEAD
// ✅ Add product to DB
router.post('/', async (req, res) => {
  try {
    const newProduct = await createProduct(req.body);
    res.status(201).json(newProduct);
  } catch (error) {
    console.error('Error creating product:', error);
    res.status(500).json({ message: 'Failed to create product' });
  }
});

// ✅ (Optional) You can keep these if needed later
=======

// GET /api/products - Get all products
>>>>>>> 5505f054
router.get('/', async (req, res) => {
  try {
    const products = await getProducts();
    res.json(products);
  } catch (error) {
    res.status(500).json({ message: 'Failed to fetch products' });
  }
});

router.get('/:id', async (req, res) => {
  try {
    const product = await getProductById(req.params.id);
    if (!product) return res.status(404).json({ message: 'Not found' });
    res.json(product);
  } catch (error) {
    res.status(500).json({ message: 'Failed to fetch product' });
  }
});

router.put('/:id', async (req, res) => {
  try {
    const updated = await updateProduct(req.params.id, req.body);
    res.json(updated);
  } catch (error) {
    res.status(500).json({ message: 'Failed to update product' });
  }
});

router.delete('/:id', async (req, res) => {
  try {
    await deleteProduct(req.params.id);
    res.json({ message: 'Deleted successfully' });
  } catch (error) {
    res.status(500).json({ message: 'Failed to delete product' });
  }
});

module.exports = router;<|MERGE_RESOLUTION|>--- conflicted
+++ resolved
@@ -10,23 +10,8 @@
 
 const router = Router();
 
-<<<<<<< HEAD
-// ✅ Add product to DB
-router.post('/', async (req, res) => {
-  try {
-    const newProduct = await createProduct(req.body);
-    res.status(201).json(newProduct);
-  } catch (error) {
-    console.error('Error creating product:', error);
-    res.status(500).json({ message: 'Failed to create product' });
-  }
-});
-
-// ✅ (Optional) You can keep these if needed later
-=======
 
 // GET /api/products - Get all products
->>>>>>> 5505f054
 router.get('/', async (req, res) => {
   try {
     const products = await getProducts();

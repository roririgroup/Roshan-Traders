const { PrismaClient } = require('@prisma/client');
// Prisma client is typed; cast to any here to avoid TS-checking errors in JS files
const prisma = /** @type {any} */ (new PrismaClient());

class ActingLabourService {
  // Get all acting labours with optional filters
  /**
   * @param {{type?:string,status?:string,assignedToType?:string,search?:string,includeEmployees?:boolean}} filters
   */
  async getAllActingLabours(filters = {}) {
    const transformEmployee = (employee) => {
      let type = 'LOADMAN';
      if (employee.role === 'Driver') type = 'DRIVER';
      else if (employee.role === 'Truck Owner') type = 'TRUCK_OWNER';
      return {
        id: `emp_${employee.id}`,
        name: employee.user.profile?.fullName || 'Unknown',
        type,
        phone: employee.user.phoneNumber,
        email: employee.user.profile?.email || null,
        location: employee.user.profile?.address?.city || 'Unknown',
        status: employee.status === 'Available' ? 'AVAILABLE' : 'BUSY',
        rating: 0.0,
        experience: 0,
        source: 'employee',
        role: employee.role
      };
    };
<<<<<<< HEAD
    
=======
>>>>>>> c932994a

    try {
      const { type, status, assignedToType, search } = filters;

      /** @type {any} */
      const where = {};

      if (type) {
        where.type = type.toUpperCase();
      }

      if (status) {
        where.status = status.toUpperCase();
      }

      if (assignedToType) {
        where.assignedToType = assignedToType;
      }

      if (search) {
        where.OR = [
          { name: { contains: search, mode: 'insensitive' } },
          { location: { contains: search, mode: 'insensitive' } },
          { phone: { contains: search } }
        ];
      }

      const [actingLabours, employees] = await Promise.all([
        // Fetch acting labours
        prisma.actingLabour.findMany({
          where,
          orderBy: { createdAt: 'desc' }
        }),
        
        // Fetch employees (drivers and truck owners) if requested
        filters.includeEmployees ? prisma.employee.findMany({
          where: {
            OR: [
              { role: 'Driver' },
              { role: 'Truck Owner' }
            ],
            ...(search ? {
              OR: [
                { user: { profile: { fullName: { contains: search, mode: 'insensitive' } } } },
                { user: { phoneNumber: { contains: search } } }
              ]
            } : {}),
            // Match status if specified
            ...(status ? {
              status: status === 'AVAILABLE' ? 'Available' : 'Busy'
            } : {})
          },
          include: {
            user: {
              include: { profile: true }
            }
          }
        }) : Promise.resolve([])
      ]);

      // Transform employees to match acting labour format
      const transformedEmployees = employees.map(transformEmployee);
      
<<<<<<< HEAD
      // Add source field to acting labours and ensure id is a string
      const transformedActingLabours = actingLabours.map(l => ({
        ...l,
        id: l.id.toString(),
=======
      // Add source field to acting labours
      const transformedActingLabours = actingLabours.map(l => ({
        ...l,
>>>>>>> c932994a
        source: 'acting_labour'
      }));

      // Combine and return both sets
<<<<<<< HEAD
      return [...transformedActingLabours, ...transformedEmployees].map(labour => ({
        ...labour,
        id: labour.id.toString(),
        assignedToId: labour.assignedToId?.toString() || null
      }));
=======
      return [...transformedActingLabours, ...transformedEmployees];
>>>>>>> c932994a
    } catch (error) {
      console.error('Error fetching acting labours:', error);
      throw new Error('Failed to fetch acting labours');
    }
  }

  // Get acting labour by ID
  /** @param {string|number} id */
  async getActingLabourById(id) {
    try {
      const labour = await prisma.actingLabour.findUnique({
        where: { id: Number(id) }
      });

      if (!labour) {
        throw new Error('Acting labour not found');
      }

      return labour;
    } catch (error) {
      console.error('Error fetching acting labour:', error);
      throw error;
    }
  }

  // Create new acting labour
  /** @param {any} labourData */
  async createActingLabour(labourData) {
    try {
      const { name, type, phone, email, location, experience, rating } = labourData;

      if (!name || !type || !phone || !location) {
        throw new Error('Missing required fields: name, type, phone, location');
      }

      const labour = await prisma.actingLabour.create({
        data: {
          name,
          type: type.toUpperCase(),
          phone,
          email,
          location,
          experience: experience || 0,
          rating: rating || 0.0
        }
      });

      return labour;
    } catch (error) {
      console.error('Error creating acting labour:', error);
      throw error;
    }
  }

  // Update acting labour
  /** @param {string|number} id
   *  @param {any} updateData
   */
  async updateActingLabour(id, updateData) {
    try {
      const existingLabour = await this.getActingLabourById(id);

      const updatedLabour = await prisma.actingLabour.update({
  where: { id: Number(id) },
        data: {
          ...updateData,
          type: updateData.type ? updateData.type.toUpperCase() : existingLabour.type,
          status: updateData.status ? updateData.status.toUpperCase() : existingLabour.status,
          updatedAt: new Date()
        }
      });

      return updatedLabour;
    } catch (error) {
      console.error('Error updating acting labour:', error);
      throw error;
    }
  }

  // Delete acting labour
  /** @param {string|number} id */
  async deleteActingLabour(id) {
    try {
      await this.getActingLabourById(id); // Check if exists

      await prisma.actingLabour.delete({
        where: { id: Number(id) }
      });

      return { message: 'Acting labour deleted successfully' };
    } catch (error) {
      console.error('Error deleting acting labour:', error);
      throw error;
    }
  }

  // Assign labour to manufacturer or truck owner
  /** @param {string|number} labourId
   *  @param {{assignedToId: string|number, assignedToType: string}} assignmentData
   */
  async assignLabour(labourId, assignmentData) {
    try {
      const { assignedToId, assignedToType } = assignmentData;

      if (!assignedToId || !assignedToType) {
        throw new Error('Missing assignment data: assignedToId and assignedToType required');
      }

      if (!['manufacturer', 'truck_owner'].includes(assignedToType)) {
        throw new Error('Invalid assignedToType. Must be "manufacturer" or "truck_owner"');
      }

      // Check if labour is available
      const labour = await this.getActingLabourById(labourId);
      if (labour.status !== 'AVAILABLE') {
        throw new Error('Labour is not available for assignment');
      }

      // Check if target exists
      if (assignedToType === 'manufacturer') {
        const manufacturer = await prisma.manufacturer.findUnique({
    where: { id: Number(assignedToId) }
        });
        if (!manufacturer) {
          throw new Error('Manufacturer not found');
        }
        if (!manufacturer.isVerified) {
          throw new Error('Manufacturer is not verified');
        }
      } else if (assignedToType === 'truck_owner') {
        const employee = await prisma.employee.findUnique({
    where: { id: Number(assignedToId) }
        });
        if (!employee) {
          throw new Error('Truck owner not found');
        }
        if (employee.role !== 'Truck Owner') {
          throw new Error('The specified employee is not a truck owner');
        }
      }

      const updatedLabour = await prisma.actingLabour.update({
  where: { id: Number(labourId) },
        data: {
          assignedToId: Number(assignedToId),
          assignedToType,
          status: 'ASSIGNED',
          assignedAt: new Date(),
          updatedAt: new Date()
        }
      });

      return updatedLabour;
    } catch (error) {
      console.error('Error assigning labour:', error);
      throw error;
    }
  }

  // Unassign labour
  /** @param {string|number} labourId */
  async unassignLabour(labourId) {
    try {
      const updatedLabour = await prisma.actingLabour.update({
  where: { id: Number(labourId) },
        data: {
          assignedToId: null,
          assignedToType: null,
          status: 'AVAILABLE',
          assignedAt: null,
          updatedAt: new Date()
        }
      });

      return updatedLabour;
    } catch (error) {
      console.error('Error unassigning labour:', error);
      throw error;
    }
  }

  // Get assigned labours for a manufacturer or truck owner
  /** @param {string|number} targetId
   *  @param {string} targetType
   */
  async getAssignedLabours(targetId, targetType) {
    try {
      if (!['manufacturer', 'truck_owner'].includes(targetType)) {
        throw new Error('Invalid targetType. Must be "manufacturer" or "truck_owner"');
      }

      const labours = await prisma.actingLabour.findMany({
        where: {
          assignedToId: Number(targetId),
          assignedToType: targetType,
          status: 'ASSIGNED'
        },
        orderBy: { assignedAt: 'desc' }
      });

      return labours;
    } catch (error) {
      console.error('Error fetching assigned labours:', error);
      throw error;
    }
  }

  // Get available labours
  /** @param {string|null} type */
  async getAvailableLabours(type = null) {
    try {
    /** @type {any} */
    const where = { status: 'AVAILABLE' };

      if (type) {
        where.type = type.toUpperCase();
      }

      const labours = await prisma.actingLabour.findMany({
        where,
        orderBy: { createdAt: 'desc' }
      });

      return labours;
    } catch (error) {
      console.error('Error fetching available labours:', error);
      throw error;
    }
  }
}

module.exports = new ActingLabourService();<|MERGE_RESOLUTION|>--- conflicted
+++ resolved
@@ -26,10 +26,10 @@
         role: employee.role
       };
     };
-<<<<<<< HEAD
+
     
-=======
->>>>>>> c932994a
+
+
 
     try {
       const { type, status, assignedToType, search } = filters;
@@ -93,29 +93,29 @@
       // Transform employees to match acting labour format
       const transformedEmployees = employees.map(transformEmployee);
       
-<<<<<<< HEAD
+
       // Add source field to acting labours and ensure id is a string
       const transformedActingLabours = actingLabours.map(l => ({
         ...l,
         id: l.id.toString(),
-=======
+
       // Add source field to acting labours
       const transformedActingLabours = actingLabours.map(l => ({
         ...l,
->>>>>>> c932994a
+
         source: 'acting_labour'
       }));
 
       // Combine and return both sets
-<<<<<<< HEAD
+
       return [...transformedActingLabours, ...transformedEmployees].map(labour => ({
         ...labour,
         id: labour.id.toString(),
         assignedToId: labour.assignedToId?.toString() || null
       }));
-=======
+
       return [...transformedActingLabours, ...transformedEmployees];
->>>>>>> c932994a
+
     } catch (error) {
       console.error('Error fetching acting labours:', error);
       throw new Error('Failed to fetch acting labours');

const { PrismaClient } = require('@prisma/client');
// Prisma client is typed; cast to any here to avoid TS-checking errors in JS files
const prisma = /** @type {any} */ (new PrismaClient());

class ActingLabourService {
  // Get all acting labours with optional filters
  /**
   * @param {{type?:string,status?:string,assignedToType?:string,search?:string,includeEmployees?:boolean}} filters
   */
  async getAllActingLabours(filters = {}) {
    const transformEmployee = (employee) => {
      let type = 'LOADMAN';
      if (employee.role === 'Driver') type = 'DRIVER';
      else if (employee.role === 'Truck Owner') type = 'TRUCK_OWNER';
      return {
        id: `emp_${employee.id}`,
        name: employee.user.profile?.fullName || 'Unknown',
        type,
        phone: employee.user.phoneNumber,
        email: employee.user.profile?.email || null,
        location: employee.user.profile?.address?.city || 'Unknown',
        status: employee.status === 'Available' ? 'AVAILABLE' : 'BUSY',
        rating: 0.0,
        experience: 0,
        source: 'employee',
        role: employee.role
      };
    };

    



    try {
      const { type, status, assignedToType, search } = filters;

      /** @type {any} */
      const where = {};

      if (type) {
        where.type = type.toUpperCase();
      }

      if (status) {
        where.status = status.toUpperCase();
      }

      if (assignedToType) {
        where.assignedToType = assignedToType;
      }

      if (search) {
        where.OR = [
          { name: { contains: search, mode: 'insensitive' } },
          { location: { contains: search, mode: 'insensitive' } },
          { phone: { contains: search } }
        ];
      }

      const [actingLabours, employees] = await Promise.all([
        // Fetch acting labours
        prisma.actingLabour.findMany({
          where,
          orderBy: { createdAt: 'desc' }
        }),
        
        // Fetch employees (drivers and truck owners) if requested
        filters.includeEmployees ? prisma.employee.findMany({
          where: {
            OR: [
              { role: 'Driver' },
              { role: 'Truck Owner' }
            ],
            ...(search ? {
              OR: [
                { user: { profile: { fullName: { contains: search, mode: 'insensitive' } } } },
                { user: { phoneNumber: { contains: search } } }
              ]
            } : {}),
            // Match status if specified
            ...(status ? {
              status: status === 'AVAILABLE' ? 'Available' : 'Busy'
            } : {})
          },
          include: {
            user: {
              include: { profile: true }
            }
          }
        }) : Promise.resolve([])
      ]);

      // Transform employees to match acting labour format
      const transformedEmployees = employees.map(transformEmployee);
      

      // Add source field to acting labours and ensure id is a string
<<<<<<< HEAD
      const transformedActingLabours = actingLabours.map(l => ({
        ...l,
        id: l.id.toString(),
=======
      const transformedActingLabours = actingLabours.map(l => ({
        ...l,
        id: l.id.toString(),

      // Add source field to acting labours
      const transformedActingLabours = actingLabours.map(l => ({
        ...l,

>>>>>>> 0afee0d8
        source: 'acting_labour'
      }));

      // Combine and return both sets
<<<<<<< HEAD
=======

>>>>>>> 0afee0d8
      return [...transformedActingLabours, ...transformedEmployees].map(labour => ({
        ...labour,
        id: labour.id.toString(),
        assignedToId: labour.assignedToId?.toString() || null
      }));

<<<<<<< HEAD
=======
      return [...transformedActingLabours, ...transformedEmployees];

>>>>>>> 0afee0d8
    } catch (error) {
      console.error('Error fetching acting labours:', error);
      throw new Error('Failed to fetch acting labours');
    }
  }

  // Get acting labour by ID
  /** @param {string|number} id */
  async getActingLabourById(id) {
    try {
      const labour = await prisma.actingLabour.findUnique({
        where: { id: Number(id) }
      });

      if (!labour) {
        throw new Error('Acting labour not found');
      }

      return labour;
    } catch (error) {
      console.error('Error fetching acting labour:', error);
      throw error;
    }
  }

  // Create new acting labour
  /** @param {any} labourData */
  async createActingLabour(labourData) {
    try {
      const { name, type, phone, email, location, experience, rating } = labourData;

      if (!name || !type || !phone || !location) {
        throw new Error('Missing required fields: name, type, phone, location');
      }

      const labour = await prisma.actingLabour.create({
        data: {
          name,
          type: type.toUpperCase(),
          phone,
          email,
          location,
          experience: experience || 0,
          rating: rating || 0.0
        }
      });

      return labour;
    } catch (error) {
      console.error('Error creating acting labour:', error);
      throw error;
    }
  }

  // Update acting labour
  /** @param {string|number} id
   *  @param {any} updateData
   */
  async updateActingLabour(id, updateData) {
    try {
      const existingLabour = await this.getActingLabourById(id);

      const updatedLabour = await prisma.actingLabour.update({
  where: { id: Number(id) },
        data: {
          ...updateData,
          type: updateData.type ? updateData.type.toUpperCase() : existingLabour.type,
          status: updateData.status ? updateData.status.toUpperCase() : existingLabour.status,
          updatedAt: new Date()
        }
      });

      return updatedLabour;
    } catch (error) {
      console.error('Error updating acting labour:', error);
      throw error;
    }
  }

  // Delete acting labour
  /** @param {string|number} id */
  async deleteActingLabour(id) {
    try {
      await this.getActingLabourById(id); // Check if exists

      await prisma.actingLabour.delete({
        where: { id: Number(id) }
      });

      return { message: 'Acting labour deleted successfully' };
    } catch (error) {
      console.error('Error deleting acting labour:', error);
      throw error;
    }
  }

  // Assign labour to manufacturer or truck owner
  /** @param {string|number} labourId
   *  @param {{assignedToId: string|number, assignedToType: string}} assignmentData
   */
  async assignLabour(labourId, assignmentData) {
    try {
      const { assignedToId, assignedToType } = assignmentData;

      if (!assignedToId || !assignedToType) {
        throw new Error('Missing assignment data: assignedToId and assignedToType required');
      }

      if (!['manufacturer', 'truck_owner'].includes(assignedToType)) {
        throw new Error('Invalid assignedToType. Must be "manufacturer" or "truck_owner"');
      }

      // Check if labour is available
      const labour = await this.getActingLabourById(labourId);
      if (labour.status !== 'AVAILABLE') {
        throw new Error('Labour is not available for assignment');
      }

      // Check if target exists
      if (assignedToType === 'manufacturer') {
        const manufacturer = await prisma.manufacturer.findUnique({
    where: { id: Number(assignedToId) }
        });
        if (!manufacturer) {
          throw new Error('Manufacturer not found');
        }
        if (!manufacturer.isVerified) {
          throw new Error('Manufacturer is not verified');
        }
      } else if (assignedToType === 'truck_owner') {
        const employee = await prisma.employee.findUnique({
    where: { id: Number(assignedToId) }
        });
        if (!employee) {
          throw new Error('Truck owner not found');
        }
        if (employee.role !== 'Truck Owner') {
          throw new Error('The specified employee is not a truck owner');
        }
      }

      const updatedLabour = await prisma.actingLabour.update({
  where: { id: Number(labourId) },
        data: {
          assignedToId: Number(assignedToId),
          assignedToType,
          status: 'ASSIGNED',
          assignedAt: new Date(),
          updatedAt: new Date()
        }
      });

      return updatedLabour;
    } catch (error) {
      console.error('Error assigning labour:', error);
      throw error;
    }
  }

  // Unassign labour
  /** @param {string|number} labourId */
  async unassignLabour(labourId) {
    try {
      const updatedLabour = await prisma.actingLabour.update({
  where: { id: Number(labourId) },
        data: {
          assignedToId: null,
          assignedToType: null,
          status: 'AVAILABLE',
          assignedAt: null,
          updatedAt: new Date()
        }
      });

      return updatedLabour;
    } catch (error) {
      console.error('Error unassigning labour:', error);
      throw error;
    }
  }

  // Get assigned labours for a manufacturer or truck owner
  /** @param {string|number} targetId
   *  @param {string} targetType
   */
  async getAssignedLabours(targetId, targetType) {
    try {
      if (!['manufacturer', 'truck_owner'].includes(targetType)) {
        throw new Error('Invalid targetType. Must be "manufacturer" or "truck_owner"');
      }

      const labours = await prisma.actingLabour.findMany({
        where: {
          assignedToId: Number(targetId),
          assignedToType: targetType,
          status: 'ASSIGNED'
        },
        orderBy: { assignedAt: 'desc' }
      });

      return labours;
    } catch (error) {
      console.error('Error fetching assigned labours:', error);
      throw error;
    }
  }

  // Get available labours
  /** @param {string|null} type */
  async getAvailableLabours(type = null) {
    try {
    /** @type {any} */
    const where = { status: 'AVAILABLE' };

      if (type) {
        where.type = type.toUpperCase();
      }

      const labours = await prisma.actingLabour.findMany({
        where,
        orderBy: { createdAt: 'desc' }
      });

      return labours;
    } catch (error) {
      console.error('Error fetching available labours:', error);
      throw error;
    }
  }
}

module.exports = new ActingLabourService();<|MERGE_RESOLUTION|>--- conflicted
+++ resolved
@@ -95,39 +95,27 @@
       
 
       // Add source field to acting labours and ensure id is a string
-<<<<<<< HEAD
       const transformedActingLabours = actingLabours.map(l => ({
         ...l,
         id: l.id.toString(),
-=======
-      const transformedActingLabours = actingLabours.map(l => ({
-        ...l,
-        id: l.id.toString(),
 
       // Add source field to acting labours
       const transformedActingLabours = actingLabours.map(l => ({
         ...l,
 
->>>>>>> 0afee0d8
         source: 'acting_labour'
       }));
 
       // Combine and return both sets
-<<<<<<< HEAD
-=======
-
->>>>>>> 0afee0d8
+
       return [...transformedActingLabours, ...transformedEmployees].map(labour => ({
         ...labour,
         id: labour.id.toString(),
         assignedToId: labour.assignedToId?.toString() || null
       }));
 
-<<<<<<< HEAD
-=======
       return [...transformedActingLabours, ...transformedEmployees];
 
->>>>>>> 0afee0d8
     } catch (error) {
       console.error('Error fetching acting labours:', error);
       throw new Error('Failed to fetch acting labours');

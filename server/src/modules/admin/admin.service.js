const prisma = require('../../shared/lib/db.js');

// Super admin CRUD operations
/**
 * @param {Object} payload
 * @param {string} payload.name
 * @param {string} payload.phone
 * @param {string} payload.email
 * @param {string} payload.password
 * @param {string} payload.role
 */
const createAdmin = async (payload) => {
  const { name, phone, email, password, role } = payload;

  // Create user first
  const user = await prisma.user.create({
    data: {
      phoneNumber: phone,
      userType: 'ADMIN',
      isVerified: true,
    },
  });

  // Create user profile
  if (name || email) {
    await prisma.userProfile.create({
      data: {
        userId: user.id,
        fullName: name,
        email: email,
      },
    });
  }

  // For now, we'll store password as plain text (in production, hash it)
  // You might want to add an Admin model later for additional admin-specific fields
  return {
    id: user.id,
    name: name || 'Unknown',
    phone: user.phoneNumber,
    email: email || '',
    role: role || 'Super Admin',
    status: 'Active',
    createdAt: user.createdAt,
  };
};

const getAllAdmins = async () => {
  const admins = await prisma.user.findMany({
    where: { userType: 'ADMIN' },
    include: {
      profile: true,
    },
  });

  return admins.map(admin => ({
    id: admin.id,
    name: admin.profile?.fullName || 'Unknown',
    phone: admin.phoneNumber,
    email: admin.profile?.email || '',
    role: 'Super Admin',
    status: admin.isActive ? 'Active' : 'Inactive',
    createdAt: admin.createdAt,
  }));
};

/**
 * @param {string} id
 */
const getAdminById = async (id) => {
  const admin = await prisma.user.findUnique({
    where: { id: parseInt(id), userType: 'ADMIN' },
    include: {
      profile: true,
    },
  });

  if (!admin) return null;

  return {
    id: admin.id,
    name: admin.profile?.fullName || 'Unknown',
    phone: admin.phoneNumber,
    email: admin.profile?.email || '',
    role: 'Super Admin',
    status: admin.isActive ? 'Active' : 'Inactive',
    createdAt: admin.createdAt,
  };
};

/**
 * @param {string} id
 * @param {Object} payload
 * @param {string} payload.name
 * @param {string} payload.phone
 * @param {string} payload.email
 * @param {string} payload.role
 * @param {string} payload.status
 */
const updateAdmin = async (id, payload) => {
  const { name, phone, email, role, status } = payload;

  const admin = await prisma.user.findUnique({
    where: { id: parseInt(id), userType: 'ADMIN' },
  });

  if (!admin) {
    throw new Error('Admin not found');
  }

  // Update user
  await prisma.user.update({
    where: { id: parseInt(id) },
    data: {
      phoneNumber: phone,
      isActive: status === 'Active',
    },
  });

  // Update profile
  await prisma.userProfile.upsert({
    where: { userId: parseInt(id) },
    update: {
      fullName: name,
      email: email,
    },
    create: {
      userId: parseInt(id),
      fullName: name,
      email: email,
    },
  });

  return {
    id: parseInt(id),
    name: name || 'Unknown',
    phone: phone,
    email: email || '',
    role: role || 'Super Admin',
    status: status || 'Active',
  };
};

/**
 * @param {string} id
 */
const deleteAdmin = async (id) => {
  const admin = await prisma.user.findUnique({
    where: { id: parseInt(id), userType: 'ADMIN' },
  });

  if (!admin) {
    throw new Error('Admin not found');
  }

  // Delete user (cascade will handle profile)
  await prisma.user.delete({
    where: { id: parseInt(id) },
  });
};

const getDashboardStats = async () => {
  // Get filtered counts from database (only active/verified records)
  const [totalManufacturers, totalAgents, totalEmployees, totalUsers, pendingPayments, totalRevenue] = await Promise.all([
    prisma.manufacturer.count({ where: { isVerified: true } }),
    prisma.agent.count({ where: { isApproved: true } }),
    prisma.employee.count({ where: { status: { not: 'Unavailable' } } }),
    prisma.user.count({ where: { isActive: true } }),
    prisma.order.count({ where: { status: 'PENDING' } }),
    prisma.order.aggregate({
      _sum: {
        totalAmount: true,
      },
      where: {
        status: 'COMPLETED',
      },
    }),
  ]);

  return {
    totalManufacturers,
    totalAgents,
    totalEmployees,
    totalUsers,
    pendingPayments,
    revenue: `$${totalRevenue._sum.totalAmount || 0}`,
  };
};

<<<<<<< HEAD
const getPendingUsers = async () => {
  const users = await prisma.user.findMany({
    where: { status: 'PENDING' },
    include: {
      profile: true,
      manufacturer: true
    }
  });

  return users.map(user => ({
    id: user.id,
    fullName: user.roles?.includes('Manufacturer') ? (user.manufacturer?.companyName || user.profile?.fullName || 'Unknown') : (user.profile?.fullName || 'Unknown'),
    email: user.profile?.email || '',
    phoneNumber: user.phoneNumber,
    roles: user.roles,
    status: user.status,
    createdAt: user.createdAt
  }));
};

const getApprovedUsers = async () => {
  const users = await prisma.user.findMany({
    where: { status: 'APPROVED' },
    include: {
      profile: true,
      agent: true,
      manufacturer: true,
      employee: true
    }
  });

  return users.map(user => ({
    id: user.id.toString(),
    fullName: user.roles?.includes('Manufacturer') ? (user.manufacturer?.companyName || user.profile?.fullName || 'Unknown') : (user.profile?.fullName || 'Unknown'),
    email: user.profile?.email || '',
    phoneNumber: user.phoneNumber,
    roles: user.roles,
    userType: user.userType,
    status: user.status,
    createdAt: user.createdAt,
    approvedAt: user.approvedAt,
    agent: user.agent ? { ...user.agent, id: user.agent.id.toString(), userId: user.agent.userId.toString() } : null,
    manufacturer: user.manufacturer ? { ...user.manufacturer, id: user.manufacturer.id.toString(), userId: user.manufacturer.userId.toString() } : null,
    employee: user.employee ? { ...user.employee, id: user.employee.id.toString(), userId: user.employee.userId.toString() } : null
  }));
};

const getRejectedUsers = async () => {
  const users = await prisma.user.findMany({
    where: { status: 'REJECTED' },
    include: {
      profile: true,
      manufacturer: true
    }
  });

  return users.map(user => ({
    id: user.id.toString(),
    fullName: user.roles?.includes('Manufacturer') ? (user.manufacturer?.companyName || user.profile?.fullName || 'Unknown') : (user.profile?.fullName || 'Unknown'),
    email: user.profile?.email || '',
    phoneNumber: user.phoneNumber,
    roles: user.roles,
    status: user.status,
    createdAt: user.createdAt,
    rejectedAt: user.rejectedAt
  }));
};

const approveUser = async (userId, adminId) => {
  const user = await prisma.user.findUnique({
    where: { id: parseInt(userId) },
    include: { profile: true }
  });

  if (!user) {
    throw new Error('User not found');
  }

  if (user.status !== 'PENDING') {
    throw new Error('User is not in pending status');
  }

  // Update user status to APPROVED
  const updatedUser = await prisma.user.update({
    where: { id: parseInt(userId) },
    data: {
      status: 'APPROVED',
      approvedAt: new Date()
    },
    include: { profile: true }
  });

  // Create specific role records based on user's roles
  const employeeRoles = [];
  // Helper to return a safe 32-bit integer or undefined
  const safeInt32 = (val) => {
    if (val === undefined || val === null) return undefined;
    // Accept strings or numbers
    const n = Number(val);
    if (!Number.isFinite(n)) return undefined;
    // Check 32-bit signed int range
    if (n > 2147483647 || n < -2147483648) return undefined;
    return Math.trunc(n);
  };

  const approvedByIdSafe = safeInt32(adminId);
  for (const role of user.roles) {
    switch (role) {
      case 'Agent':
        await prisma.agent.create({
          data: {
            userId: user.id,
            agentCode: `AGT-${user.id}`,
            isApproved: true,
            // Only set approvedById when adminId is a safe 32-bit integer to avoid DB type errors
            ...(approvedByIdSafe !== undefined ? { approvedById: approvedByIdSafe } : {}),
          }
        });
        break;
      case 'Manufacturer':
        await prisma.manufacturer.create({
          data: {
            userId: user.id,
            companyName: user.profile?.fullName || 'New Company',
            isVerified: true,
            ...(approvedByIdSafe !== undefined ? { verifiedById: approvedByIdSafe } : {}),
          }
        });
        break;
      case 'Truck Owner':
      case 'Driver':
        employeeRoles.push(role);
        break;
    }
  }

  // Create Employee record only if there are employee roles
  if (employeeRoles.length > 0) {
    await prisma.employee.create({
      data: {
        userId: user.id,
        employeeCode: `EMP-${user.id}`,
        role: employeeRoles.join(', ') // Store multiple roles as comma-separated string
      }
    });
  }

  // Log the approval action
  await prisma.auditLog.create({
    data: {
      userId: user.id,
      action: 'user_approved',
      description: `User approved by admin ${adminId}`
    }
  });

  return updatedUser;
};

const rejectUser = async (userId, adminId) => {
  const user = await prisma.user.findUnique({
    where: { id: parseInt(userId) },
    include: { profile: true }
  });

  if (!user) {
    throw new Error('User not found');
  }

  if (user.status !== 'PENDING') {
    throw new Error('User is not in pending status');
  }

  // Update user status to REJECTED
  const updatedUser = await prisma.user.update({
    where: { id: parseInt(userId) },
    data: {
      status: 'REJECTED',
      rejectedAt: new Date()
    },
    include: { profile: true }
  });

  // Log the rejection action
  await prisma.auditLog.create({
    data: {
      userId: user.id,
      action: 'user_rejected',
      description: `User rejected by admin ${adminId}`
    }
  });

  return updatedUser;
};

const updateUserRole = async (userId, newRoles, adminId) => {
  const user = await prisma.user.findUnique({
    where: { id: parseInt(userId) },
    include: { profile: true, agent: true, manufacturer: true, employee: true }
  });

  if (!user) {
    throw new Error('User not found');
  }

  if (user.status !== 'APPROVED') {
    throw new Error('Only approved users can have their roles updated');
  }

  // Filter out undefined/null values from newRoles
  const filteredRoles = newRoles.filter(role => role != null && role !== '');

  // Update user roles
  const updatedUser = await prisma.user.update({
    where: { id: parseInt(userId) },
    data: {
      roles: filteredRoles
    },
    include: { profile: true }
  });

  // Create new records based on new roles if not exists
  const safeInt32 = (val) => {
    if (val === undefined || val === null) return undefined;
    const n = Number(val);
    if (!Number.isFinite(n)) return undefined;
    if (n > 2147483647 || n < -2147483648) return undefined;
    return Math.trunc(n);
  };

  const approvedByIdSafe = safeInt32(adminId);

  for (const newRole of filteredRoles) {
    switch (newRole) {
      case 'Agent':
        if (!user.agent) {
          await prisma.agent.create({
            data: {
              userId: user.id,
              agentCode: `AGT-${user.id}`,
              isApproved: true,
              ...(approvedByIdSafe !== undefined ? { approvedById: approvedByIdSafe } : {}),
            }
          });
        }
        break;
      case 'Manufacturer':
        if (!user.manufacturer) {
          await prisma.manufacturer.create({
            data: {
              userId: user.id,
              companyName: user.profile?.fullName || 'New Company',
              isVerified: true,
              ...(approvedByIdSafe !== undefined ? { verifiedById: approvedByIdSafe } : {}),
            }
          });
        }
        break;
      case 'Truck Owner':
      case 'Driver':
        if (!user.employee) {
          await prisma.employee.create({
            data: {
              userId: user.id,
              employeeCode: `EMP-${user.id}`,
              role: newRole
            }
          });
        } else {
          // Update existing employee role to include new role
          const currentRole = user.employee.role;
          const updatedEmployeeRole = currentRole.includes(newRole) ? currentRole : `${currentRole}, ${newRole}`;
          await prisma.employee.update({
            where: { userId: user.id },
            data: { role: updatedEmployeeRole }
          });
        }
        break;
    }
  }

  // Log the role update action
  await prisma.auditLog.create({
    data: {
      userId: user.id,
      action: 'user_role_updated',
      description: `User roles updated to ${filteredRoles.join(', ')} by admin ${adminId}`
    }
  });

  return updatedUser;
};

const checkUserStatus = async (phoneNumber) => {
  const user = await prisma.user.findUnique({
    where: { phoneNumber },
    include: {
      profile: true,
      agent: true,
      manufacturer: true,
      employee: true
    }
  });

  if (!user) {
    return { exists: false, status: null, message: 'User not found. Please sign up first.' };
  }

  let userType = user.userType;
  let additionalData = {};

  if (user.agent) {
    userType = 'Agent';
    additionalData = {
      agentCode: user.agent.agentCode,
      commissionRate: user.agent.commissionRate,
      totalEarnings: user.agent.totalEarnings,
      assignedArea: user.agent.assignedArea,
      isApproved: user.agent.isApproved,
    };
  } else if (user.manufacturer) {
    userType = 'Manufacturer';
    additionalData = {
      companyName: user.manufacturer.companyName,
      gstNumber: user.manufacturer.gstNumber,
      isVerified: user.manufacturer.isVerified,
      rating: user.manufacturer.rating,
      location: user.manufacturer.location,
    };
  } else if (user.employee) {
    userType = 'Employee';
    additionalData = {
      employeeCode: user.employee.employeeCode,
      role: user.employee.role,
      status: user.employee.status,
      salary: user.employee.salary,
      hireDate: user.employee.hireDate,
    };
  }

  const userData = {
    id: user.id.toString(),
    name: user?.profile?.fullName || 'Unknown',
    email: user?.profile?.email || '',
    phone: user?.phoneNumber || '',
    roles: user.roles,
    userType: userType,
    status: user.status,
    createdAt: user.createdAt,
    approvedAt: user.approvedAt,
    rejectedAt: user.rejectedAt,
    ...additionalData,
  };

  switch (user.status) {
    case 'APPROVED':
      return {
        exists: true,
        status: 'APPROVED',
        message: 'User is approved and can login.',
        user: userData
      };
    case 'PENDING':
      return {
        exists: true,
        status: 'PENDING',
        message: 'Your account is pending admin approval. Please wait for approval email/SMS.',
        user: userData
      };
    case 'REJECTED':
      return {
        exists: true,
        status: 'REJECTED',
        message: 'Your account has been rejected. Please contact support for more information.',
        user: userData
      };
    default:
      return {
        exists: true,
        status: user.status,
        message: 'Unknown user status. Please contact support.',
        user: userData
      };
  }
};

=======
>>>>>>> cc79df11
module.exports = {
  createAdmin,
  getAllAdmins,
  getAdminById,
  updateAdmin,
  deleteAdmin,
  getDashboardStats,
<<<<<<< HEAD
  getPendingUsers,
  getApprovedUsers,
  getRejectedUsers,
  approveUser,
  rejectUser,
  updateUserRole,
  checkUserStatus
=======
>>>>>>> cc79df11
};<|MERGE_RESOLUTION|>--- conflicted
+++ resolved
@@ -187,395 +187,6 @@
   };
 };
 
-<<<<<<< HEAD
-const getPendingUsers = async () => {
-  const users = await prisma.user.findMany({
-    where: { status: 'PENDING' },
-    include: {
-      profile: true,
-      manufacturer: true
-    }
-  });
-
-  return users.map(user => ({
-    id: user.id,
-    fullName: user.roles?.includes('Manufacturer') ? (user.manufacturer?.companyName || user.profile?.fullName || 'Unknown') : (user.profile?.fullName || 'Unknown'),
-    email: user.profile?.email || '',
-    phoneNumber: user.phoneNumber,
-    roles: user.roles,
-    status: user.status,
-    createdAt: user.createdAt
-  }));
-};
-
-const getApprovedUsers = async () => {
-  const users = await prisma.user.findMany({
-    where: { status: 'APPROVED' },
-    include: {
-      profile: true,
-      agent: true,
-      manufacturer: true,
-      employee: true
-    }
-  });
-
-  return users.map(user => ({
-    id: user.id.toString(),
-    fullName: user.roles?.includes('Manufacturer') ? (user.manufacturer?.companyName || user.profile?.fullName || 'Unknown') : (user.profile?.fullName || 'Unknown'),
-    email: user.profile?.email || '',
-    phoneNumber: user.phoneNumber,
-    roles: user.roles,
-    userType: user.userType,
-    status: user.status,
-    createdAt: user.createdAt,
-    approvedAt: user.approvedAt,
-    agent: user.agent ? { ...user.agent, id: user.agent.id.toString(), userId: user.agent.userId.toString() } : null,
-    manufacturer: user.manufacturer ? { ...user.manufacturer, id: user.manufacturer.id.toString(), userId: user.manufacturer.userId.toString() } : null,
-    employee: user.employee ? { ...user.employee, id: user.employee.id.toString(), userId: user.employee.userId.toString() } : null
-  }));
-};
-
-const getRejectedUsers = async () => {
-  const users = await prisma.user.findMany({
-    where: { status: 'REJECTED' },
-    include: {
-      profile: true,
-      manufacturer: true
-    }
-  });
-
-  return users.map(user => ({
-    id: user.id.toString(),
-    fullName: user.roles?.includes('Manufacturer') ? (user.manufacturer?.companyName || user.profile?.fullName || 'Unknown') : (user.profile?.fullName || 'Unknown'),
-    email: user.profile?.email || '',
-    phoneNumber: user.phoneNumber,
-    roles: user.roles,
-    status: user.status,
-    createdAt: user.createdAt,
-    rejectedAt: user.rejectedAt
-  }));
-};
-
-const approveUser = async (userId, adminId) => {
-  const user = await prisma.user.findUnique({
-    where: { id: parseInt(userId) },
-    include: { profile: true }
-  });
-
-  if (!user) {
-    throw new Error('User not found');
-  }
-
-  if (user.status !== 'PENDING') {
-    throw new Error('User is not in pending status');
-  }
-
-  // Update user status to APPROVED
-  const updatedUser = await prisma.user.update({
-    where: { id: parseInt(userId) },
-    data: {
-      status: 'APPROVED',
-      approvedAt: new Date()
-    },
-    include: { profile: true }
-  });
-
-  // Create specific role records based on user's roles
-  const employeeRoles = [];
-  // Helper to return a safe 32-bit integer or undefined
-  const safeInt32 = (val) => {
-    if (val === undefined || val === null) return undefined;
-    // Accept strings or numbers
-    const n = Number(val);
-    if (!Number.isFinite(n)) return undefined;
-    // Check 32-bit signed int range
-    if (n > 2147483647 || n < -2147483648) return undefined;
-    return Math.trunc(n);
-  };
-
-  const approvedByIdSafe = safeInt32(adminId);
-  for (const role of user.roles) {
-    switch (role) {
-      case 'Agent':
-        await prisma.agent.create({
-          data: {
-            userId: user.id,
-            agentCode: `AGT-${user.id}`,
-            isApproved: true,
-            // Only set approvedById when adminId is a safe 32-bit integer to avoid DB type errors
-            ...(approvedByIdSafe !== undefined ? { approvedById: approvedByIdSafe } : {}),
-          }
-        });
-        break;
-      case 'Manufacturer':
-        await prisma.manufacturer.create({
-          data: {
-            userId: user.id,
-            companyName: user.profile?.fullName || 'New Company',
-            isVerified: true,
-            ...(approvedByIdSafe !== undefined ? { verifiedById: approvedByIdSafe } : {}),
-          }
-        });
-        break;
-      case 'Truck Owner':
-      case 'Driver':
-        employeeRoles.push(role);
-        break;
-    }
-  }
-
-  // Create Employee record only if there are employee roles
-  if (employeeRoles.length > 0) {
-    await prisma.employee.create({
-      data: {
-        userId: user.id,
-        employeeCode: `EMP-${user.id}`,
-        role: employeeRoles.join(', ') // Store multiple roles as comma-separated string
-      }
-    });
-  }
-
-  // Log the approval action
-  await prisma.auditLog.create({
-    data: {
-      userId: user.id,
-      action: 'user_approved',
-      description: `User approved by admin ${adminId}`
-    }
-  });
-
-  return updatedUser;
-};
-
-const rejectUser = async (userId, adminId) => {
-  const user = await prisma.user.findUnique({
-    where: { id: parseInt(userId) },
-    include: { profile: true }
-  });
-
-  if (!user) {
-    throw new Error('User not found');
-  }
-
-  if (user.status !== 'PENDING') {
-    throw new Error('User is not in pending status');
-  }
-
-  // Update user status to REJECTED
-  const updatedUser = await prisma.user.update({
-    where: { id: parseInt(userId) },
-    data: {
-      status: 'REJECTED',
-      rejectedAt: new Date()
-    },
-    include: { profile: true }
-  });
-
-  // Log the rejection action
-  await prisma.auditLog.create({
-    data: {
-      userId: user.id,
-      action: 'user_rejected',
-      description: `User rejected by admin ${adminId}`
-    }
-  });
-
-  return updatedUser;
-};
-
-const updateUserRole = async (userId, newRoles, adminId) => {
-  const user = await prisma.user.findUnique({
-    where: { id: parseInt(userId) },
-    include: { profile: true, agent: true, manufacturer: true, employee: true }
-  });
-
-  if (!user) {
-    throw new Error('User not found');
-  }
-
-  if (user.status !== 'APPROVED') {
-    throw new Error('Only approved users can have their roles updated');
-  }
-
-  // Filter out undefined/null values from newRoles
-  const filteredRoles = newRoles.filter(role => role != null && role !== '');
-
-  // Update user roles
-  const updatedUser = await prisma.user.update({
-    where: { id: parseInt(userId) },
-    data: {
-      roles: filteredRoles
-    },
-    include: { profile: true }
-  });
-
-  // Create new records based on new roles if not exists
-  const safeInt32 = (val) => {
-    if (val === undefined || val === null) return undefined;
-    const n = Number(val);
-    if (!Number.isFinite(n)) return undefined;
-    if (n > 2147483647 || n < -2147483648) return undefined;
-    return Math.trunc(n);
-  };
-
-  const approvedByIdSafe = safeInt32(adminId);
-
-  for (const newRole of filteredRoles) {
-    switch (newRole) {
-      case 'Agent':
-        if (!user.agent) {
-          await prisma.agent.create({
-            data: {
-              userId: user.id,
-              agentCode: `AGT-${user.id}`,
-              isApproved: true,
-              ...(approvedByIdSafe !== undefined ? { approvedById: approvedByIdSafe } : {}),
-            }
-          });
-        }
-        break;
-      case 'Manufacturer':
-        if (!user.manufacturer) {
-          await prisma.manufacturer.create({
-            data: {
-              userId: user.id,
-              companyName: user.profile?.fullName || 'New Company',
-              isVerified: true,
-              ...(approvedByIdSafe !== undefined ? { verifiedById: approvedByIdSafe } : {}),
-            }
-          });
-        }
-        break;
-      case 'Truck Owner':
-      case 'Driver':
-        if (!user.employee) {
-          await prisma.employee.create({
-            data: {
-              userId: user.id,
-              employeeCode: `EMP-${user.id}`,
-              role: newRole
-            }
-          });
-        } else {
-          // Update existing employee role to include new role
-          const currentRole = user.employee.role;
-          const updatedEmployeeRole = currentRole.includes(newRole) ? currentRole : `${currentRole}, ${newRole}`;
-          await prisma.employee.update({
-            where: { userId: user.id },
-            data: { role: updatedEmployeeRole }
-          });
-        }
-        break;
-    }
-  }
-
-  // Log the role update action
-  await prisma.auditLog.create({
-    data: {
-      userId: user.id,
-      action: 'user_role_updated',
-      description: `User roles updated to ${filteredRoles.join(', ')} by admin ${adminId}`
-    }
-  });
-
-  return updatedUser;
-};
-
-const checkUserStatus = async (phoneNumber) => {
-  const user = await prisma.user.findUnique({
-    where: { phoneNumber },
-    include: {
-      profile: true,
-      agent: true,
-      manufacturer: true,
-      employee: true
-    }
-  });
-
-  if (!user) {
-    return { exists: false, status: null, message: 'User not found. Please sign up first.' };
-  }
-
-  let userType = user.userType;
-  let additionalData = {};
-
-  if (user.agent) {
-    userType = 'Agent';
-    additionalData = {
-      agentCode: user.agent.agentCode,
-      commissionRate: user.agent.commissionRate,
-      totalEarnings: user.agent.totalEarnings,
-      assignedArea: user.agent.assignedArea,
-      isApproved: user.agent.isApproved,
-    };
-  } else if (user.manufacturer) {
-    userType = 'Manufacturer';
-    additionalData = {
-      companyName: user.manufacturer.companyName,
-      gstNumber: user.manufacturer.gstNumber,
-      isVerified: user.manufacturer.isVerified,
-      rating: user.manufacturer.rating,
-      location: user.manufacturer.location,
-    };
-  } else if (user.employee) {
-    userType = 'Employee';
-    additionalData = {
-      employeeCode: user.employee.employeeCode,
-      role: user.employee.role,
-      status: user.employee.status,
-      salary: user.employee.salary,
-      hireDate: user.employee.hireDate,
-    };
-  }
-
-  const userData = {
-    id: user.id.toString(),
-    name: user?.profile?.fullName || 'Unknown',
-    email: user?.profile?.email || '',
-    phone: user?.phoneNumber || '',
-    roles: user.roles,
-    userType: userType,
-    status: user.status,
-    createdAt: user.createdAt,
-    approvedAt: user.approvedAt,
-    rejectedAt: user.rejectedAt,
-    ...additionalData,
-  };
-
-  switch (user.status) {
-    case 'APPROVED':
-      return {
-        exists: true,
-        status: 'APPROVED',
-        message: 'User is approved and can login.',
-        user: userData
-      };
-    case 'PENDING':
-      return {
-        exists: true,
-        status: 'PENDING',
-        message: 'Your account is pending admin approval. Please wait for approval email/SMS.',
-        user: userData
-      };
-    case 'REJECTED':
-      return {
-        exists: true,
-        status: 'REJECTED',
-        message: 'Your account has been rejected. Please contact support for more information.',
-        user: userData
-      };
-    default:
-      return {
-        exists: true,
-        status: user.status,
-        message: 'Unknown user status. Please contact support.',
-        user: userData
-      };
-  }
-};
-
-=======
->>>>>>> cc79df11
 module.exports = {
   createAdmin,
   getAllAdmins,
@@ -583,14 +194,4 @@
   updateAdmin,
   deleteAdmin,
   getDashboardStats,
-<<<<<<< HEAD
-  getPendingUsers,
-  getApprovedUsers,
-  getRejectedUsers,
-  approveUser,
-  rejectUser,
-  updateUserRole,
-  checkUserStatus
-=======
->>>>>>> cc79df11
 };
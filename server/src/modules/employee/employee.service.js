--- conflicted
+++ resolved
@@ -18,16 +18,9 @@
     throw new Error('Name and phone are required');
   }
 
-<<<<<<< HEAD
-
-  // Normalize phone number (remove +91 prefix if present)
-  const normalizedPhone = phone.replace(/^\+91/, '').trim();
-=======
-  
   
   // Trim inputs
   const trimmedPhone = phone.trim();
->>>>>>> 5505f054
   const trimmedEmail = email && email.trim() !== '' ? email.trim() : null;
 
   // Check if phone number already exists

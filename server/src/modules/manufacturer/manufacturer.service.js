const prisma = require('../../shared/lib/db.js');

<<<<<<< HEAD
=======

/**
 * @typedef {Object} Founder
 * @property {string} name
 * @property {string} experience
 * @property {string} qualification
 */

/**
 * @param {any} payload
 */
>>>>>>> 5505f054
const createManufacturer = async (payload) => {
  try {
    console.log('createManufacturer called with payload:', JSON.stringify(payload, null, 2));
    
    const {
      companyName,
      businessType,
      gstNumber,
      panNumber,
      businessAddress,
      websiteUrl,
      contact,
      companyInfo,
      founders,
      description,
      established,
      location,
      rating,
      image,
      userId,
    } = payload;

    let specializations = payload.specializations;
    let achievements = payload.achievements;
    let certifications = payload.certifications;

    let userIdToUse = userId;

    // If no userId provided, create a new user for the manufacturer
    if (!userIdToUse) {
      console.log('No userId provided, creating new manufacturer user...');
      // Create a new user for the manufacturer
      const systemUser = await prisma.user.create({
        data: {
          phoneNumber: `SYSTEM_MANUFACTURER_${Date.now()}`, // Unique system phone for manufacturer
          userType: 'MANUFACTURER',
          isVerified: true,
        },
      });
      userIdToUse = systemUser.id;
      console.log('Created new user with ID:', userIdToUse);
    }

  // Create manufacturer
  console.log('Creating manufacturer with data...');
  const manufacturer = await prisma.manufacturer.create({
    data: {
      companyName,
      businessType: businessType || null,
      gstNumber: gstNumber || null,
      panNumber: panNumber || null,
      businessAddress: businessAddress ? JSON.stringify({ address: businessAddress }) : null,
      websiteUrl: websiteUrl || null,
      description: description || null,
      established: established ? parseInt(established) : null,
      location: location || null,
      rating: rating ? parseFloat(rating) : 4.0,
      image: image || null,
      userId: userIdToUse,
    },
  });
  
  console.log('Manufacturer created with ID:', manufacturer.id);

  // Create contact if provided
  if (contact && (contact.phone || contact.email)) {
    console.log('Creating contact...');
    await prisma.contact.create({
      data: {
        phone: contact.phone,
        email: contact.email,
        website: contact.website,
        address: contact.address,
        manufacturerId: manufacturer.id,
      },
    });
  }

  // Create companyInfo if provided
  if (companyInfo && (companyInfo.employees || companyInfo.annualTurnover || companyInfo.exportCountries)) {
    console.log('Creating company info...');
    await prisma.companyInfo.create({
      data: {
        employees: companyInfo.employees,
        annualTurnover: companyInfo.annualTurnover,
        exportCountries: companyInfo.exportCountries,
        manufacturerId: manufacturer.id,
      },
    });
  }

  // Create founders if provided
  if (founders && founders.length > 0) {
    console.log('Creating founders...');
    await prisma.founder.createMany({
      data: founders.map(founder => ({
        name: founder.name,
        experience: founder.experience,
        qualification: founder.qualification,
        manufacturerId: manufacturer.id,
      })),
    });
  }

  // Handle specializations
  if (specializations) {
    if (typeof specializations === 'string') {
      specializations = specializations.split(',').map(s => s.trim()).filter(s => s);
    }
    if (specializations.length > 0) {
      for (const specName of specializations) {
        let specialization = await prisma.specialization.findFirst({
          where: { name: specName },
        });
        if (!specialization) {
          specialization = await prisma.specialization.create({
            data: { name: specName },
          });
        }
        await prisma.manufacturerSpecialization.create({
          data: {
            manufacturerId: manufacturer.id,
            specializationId: specialization.id,
          },
        });
      }
    }
  }

  // Handle achievements
  if (achievements) {
    if (typeof achievements === 'string') {
      achievements = achievements.split(',').map(s => s.trim()).filter(s => s);
    }
    if (achievements && achievements.length > 0) {
      for (const achName of achievements) {
        let achievement = await prisma.achievement.findFirst({
          where: { name: achName },
        });
        if (!achievement) {
          achievement = await prisma.achievement.create({
            data: { name: achName },
          });
        }
        await prisma.manufacturerAchievement.create({
          data: {
            manufacturerId: manufacturer.id,
            achievementId: achievement.id,
          },
        });
      }
    }
  }

  // Handle certifications
  if (certifications) {
    if (typeof certifications === 'string') {
      certifications = certifications.split(',').map(s => s.trim()).filter(s => s);
    }
    if (certifications && certifications.length > 0) {
      for (const certName of certifications) {
        let certification = await prisma.certification.findFirst({
          where: { name: certName },
        });
        if (!certification) {
          certification = await prisma.certification.create({
            data: { name: certName },
          });
        }
        await prisma.manufacturerCertification.create({
          data: {
            manufacturerId: manufacturer.id,
            certificationId: certification.id,
          },
        });
      }
    }
  }

    // Transform the response to match frontend expectations
    const result = {
      ...manufacturer,
      specializationsList: [],
      achievementsList: [],
      certificationsList: [],
    };
    
    console.log('Manufacturer created successfully:', result);
    return result;
    
  } catch (error) {
    console.error('Error in createManufacturer:', error);
    throw error;
  }
};

const getAllManufacturers = async () => {
  const manufacturers = await prisma.manufacturer.findMany({
    include: {
      contact: true,
      companyInfo: true,
      founders: true,
      specializations: {
        include: {
          specialization: true,
        },
      },
      achievements: {
        include: {
          achievement: true,
        },
      },
      certifications: {
        include: {
          certification: true,
        },
      },
      products: {
        select: {
          id: true,
        },
      },
      _count: {
        select: {
          products: true,
        },
      },
    },
  });

  // Transform the response to match frontend expectations
  return manufacturers.map(manufacturer => ({
    ...manufacturer,
    specializationsList: manufacturer.specializations.map(s => s.specialization.name),
    achievementsList: manufacturer.achievements.map(a => a.achievement.name),
    certificationsList: manufacturer.certifications.map(c => c.certification.name),
    productsCount: manufacturer._count.products,
  }));
};

const getManufacturerById = async (id) => {
  const manufacturer = await prisma.manufacturer.findUnique({
    where: { id: parseInt(id) },
    include: {
      contact: true,
      companyInfo: true,
      founders: true,
      specializations: {
        include: {
          specialization: true,
        },
      },
      achievements: {
        include: {
          achievement: true,
        },
      },
      certifications: {
        include: {
          certification: true,
        },
      },
      products: true,
      orders: true,
    },
  });

  if (!manufacturer) return null;

  // Transform the response to match frontend expectations
  return {
    ...manufacturer,
    specializationsList: manufacturer.specializations.map(s => s.specialization.name),
    achievementsList: manufacturer.achievements.map(a => a.achievement.name),
    certificationsList: manufacturer.certifications.map(c => c.certification.name),
  };
};

const updateManufacturer = async (id, payload) => {
  // For simplicity, update only basic fields; full update would require handling relations
  const { companyName, businessType, gstNumber, panNumber, businessAddress, websiteUrl, description, established, location, rating, image } = payload;

  const manufacturer = await prisma.manufacturer.update({
    where: { id: parseInt(id) },
    data: {
      companyName,
      businessType,
      gstNumber,
      panNumber,
      businessAddress,
      websiteUrl,
      description,
      established,
      location,
      rating,
      image,
    },
    include: {
      contact: true,
      companyInfo: true,
      founders: true,
      specializations: {
        include: {
          specialization: true,
        },
      },
      achievements: {
        include: {
          achievement: true,
        },
      },
      certifications: {
        include: {
          certification: true,
        },
      },
    },
  });

  // Transform the response to match frontend expectations
  return {
    ...manufacturer,
    specializationsList: manufacturer.specializations.map(s => s.specialization.name),
    achievementsList: manufacturer.achievements.map(a => a.achievement.name),
    certificationsList: manufacturer.certifications.map(c => c.certification.name),
  };
};

const deleteManufacturer = async (id) => {
  return await prisma.manufacturer.delete({
    where: { id: parseInt(id) },
  });
};

module.exports = {
  createManufacturer,
  getAllManufacturers,
  getManufacturerById,
  updateManufacturer,
  deleteManufacturer,
};<|MERGE_RESOLUTION|>--- conflicted
+++ resolved
@@ -1,7 +1,5 @@
 const prisma = require('../../shared/lib/db.js');
 
-<<<<<<< HEAD
-=======
 
 /**
  * @typedef {Object} Founder
@@ -13,7 +11,6 @@
 /**
  * @param {any} payload
  */
->>>>>>> 5505f054
 const createManufacturer = async (payload) => {
   try {
     console.log('createManufacturer called with payload:', JSON.stringify(payload, null, 2));

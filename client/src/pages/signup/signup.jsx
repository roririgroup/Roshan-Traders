import React, { useState } from "react";
import { useNavigate } from "react-router-dom";
import { Player } from '@lottiefiles/react-lottie-player';
import Construction from '../../../public/lottie/construction.json';
const Signup = () => {
  const navigate = useNavigate();

  const [formData, setFormData] = useState({
    firstName: "",
    lastName: "",
    email: "",
    contact: "",
    address: "",
    role: "", 
    password: "",
    confirmPassword: "",
  });

  const [success, setSuccess] = useState(false);
  const [error, setError] = useState("");

  const handleChange = (e) => {
    const { name, value } = e.target;
    setFormData((prev) => ({ ...prev, [name]: value }));
  };

  const handleSubmit = (e) => {
    e.preventDefault();

    if (formData.password !== formData.confirmPassword) {
      setError("Passwords do not match!");
      return;
    }

    setError("");

    // Create user object with additional fields
    const userData = {
      id: Date.now().toString(), // Simple ID generation
      firstName: formData.firstName,
      lastName: formData.lastName,
      email: formData.email,
      phone: formData.contact, // Changed from 'contact' to 'phone' to match approval page
      address: formData.address,
      role: formData.role,
      password: formData.password, // Note: In real app, hash this!
      status: "pending",
      createdAt: new Date().toISOString(),
    };

    console.log("Form submitted:", userData);

    // Store in localStorage for approval
    const existingUsers = JSON.parse(localStorage.getItem('pendingUsers') || '[]');
    const updatedUsers = [...existingUsers, userData];
    localStorage.setItem('pendingUsers', JSON.stringify(updatedUsers));

    setSuccess(true);
    setTimeout(() => {
      setSuccess(false);
      navigate("/user/login");
    }, 2000);
  };

  return (
    <div className="flex items-center justify-center min-h-screen bg-blue-100 p-4 overflow-hidden">
      {/* Success Popup */}
      {success && (
        <div className="absolute top-6 left-1/2 transform -translate-x-1/2 bg-green-500 text-white font-semibold px-6 py-3 rounded-lg shadow-lg animate-bounce z-10">
          ✅ Registration Submitted Successfully! Waiting for admin approval.
        </div>
      )}

      {/* Card - Fixed height to prevent scrolling */}
      <div className="flex w-full max-w-5xl bg-white rounded-3xl shadow-2xl overflow-hidden h-[650px]">
        {/* Left Side - Illustration */}
        <div className="w-2/5 flex items-center justify-center relative overflow-hidden bg-white">
          <div className="absolute top-0 left-0 w-full h-full bg-gradient-to-br from-[#5B2BEB] via-[#6C36F4] to-[#8848FF] rounded-r-full"></div>
          <div className="w-full h-full flex items-center justify-center relative z-10">
            <Player
        autoplay
        loop
        src={Construction}
        style={{ height: 400, width: 400 }}
      />
          </div>
        </div>
           <div>
      
    </div>

        {/* Right Side - Form */}
        <div className="w-3/5 flex flex-col justify-center p-8 bg-white relative">
          <div className="text-center mb-6">
            {/* <img 
              src="/lottie/Roshan_black.png" 
              alt="Logo" 
              className="h-12  ml-12 mx-auto object-contain" 
            /> */}
            <h1 className="text-2xl font-bold text-gray-900">
              Create Account
            </h1>
            <p className="text-sm text-gray-600 ">
              Your account will be activated after admin approval
            </p>
          </div>

          <form
            onSubmit={handleSubmit}
            className="space-y-4 max-w-md mx-auto w-full"
          >
            {/* First Name & Last Name */}
            <div className="grid grid-cols-2 gap-3">
              <div>
                <label className="block text-sm font-medium text-gray-700 ">
                  First Name
                </label>
                <input
                  type="text"
                  name="firstName"
                  value={formData.firstName}
                  onChange={handleChange}
                  placeholder="First Name"
                  className="w-full h-9 border border-gray-300 rounded-lg px-3 text-sm focus:outline-none focus:border-[#555] transition-all"
                  required
                />
              </div>
              <div>
                <label className="block text-sm font-medium text-gray-700 ">
                  Last Name
                </label>
                <input
                  type="text"
                  name="lastName"
                  value={formData.lastName}
                  onChange={handleChange}
                  placeholder="Last Name"
                  className="w-full h-9 border border-gray-300 rounded-lg px-3 text-sm focus:outline-none focus:border-[#555] transition-all"
                  required
                />
              </div>
            </div>

            {/* Email */}
            <div>
              <label className="block text-sm font-medium text-gray-700 ">
                Email
              </label>
              <input
                type="email"
                name="email"
                value={formData.email}
                onChange={handleChange}
                placeholder="Email"
                className="w-full h-9 border border-gray-300 rounded-lg px-3 text-sm focus:outline-none focus:border-[#555] transition-all"
                required
              />
            </div>

            {/* Contact Number */}
            <div>
              <label className="block text-sm font-medium text-gray-700 ">
                Contact Number
              </label>
              <input
                type="tel"
                name="contact"
                value={formData.contact}
                onChange={handleChange}
                placeholder="Contact Number"
                className="w-full h-9 border border-gray-300 rounded-lg px-3 text-sm focus:outline-none focus:border-[#555] transition-all"
                required
              />
            </div>

            {/* Address */}
            <div>
              <label className="block text-sm font-medium text-gray-700 ">
                Address
              </label>
              <input
                type="text"
                name="address"
                value={formData.address}
                onChange={handleChange}
                placeholder="Address"
                className="w-full h-9 border border-gray-300 rounded-lg px-3 text-sm focus:outline-none focus:border-[#555] transition-all"
                required
              />
            </div>

            {/* Role */}
            <div>
              <label className="block text-sm font-medium text-gray-700 ">
                Role
              </label>
              <select
                name="role"
                value={formData.role}
                onChange={handleChange}
                className="w-full h-9 border border-gray-300 rounded-lg px-3 text-sm focus:outline-none focus:border-[#555] transition-all"
                required
              >
                <option value="">Select Role</option>
                <option value="Agent">Agent</option>
                <option value="Manufacturer">Manufacturer</option>
                <option value="Truck Owner">Truck Owner</option>
                <option value="Driver">Driver</option>
              </select>
            </div>

            {/* Password & Confirm Password */}
            <div className="grid grid-cols-2 gap-3">
              <div>
                <label className="block text-sm font-medium text-gray-700 ">
                  Password
                </label>
                <input
                  type="password"
                  name="password"
                  value={formData.password}
                  onChange={handleChange}
                  placeholder="Password"
                  className="w-full h-9 border border-gray-300 rounded-lg px-3 text-sm focus:outline-none focus:border-[#555] transition-all"
                  required
                />
              </div>
              <div>
                <label className="block text-sm font-medium text-gray-700 ">
                  Confirm Password
                </label>
                <input
                  type="password"
                  name="confirmPassword"
                  value={formData.confirmPassword}
                  onChange={handleChange}
                  placeholder="Confirm Password"
                  className="w-full h-9 border border-gray-300 rounded-lg px-3 text-sm focus:outline-none focus:border-[#555] transition-all"
                  required
                />
              </div>
            </div>

            {/* Error Message */}
            {error && (
              <p className="text-red-500 text-sm text-center ">{error}</p>
            )}

            {/* Submit Button */}
            
            <button
              type="submit"
<<<<<<< HEAD
              className="w-full h-10 bg-gradient-to-br from-[#5B2BEB] via-[#6C36F4] to-[#8848FF] text-white font-semibold rounded-lg hover:shadow-lg transition-all duration-200 "
=======
              className="w-full h-8 bg-gradient-to-br from-[#5B2BEB] via-[#6C36F4] to-[#8848FF] text-white font-semibold rounded-lg hover:shadow-lg transition-all duration-200 "
>>>>>>> ab1bfa6f
            >
              Submit for Approval
            </button>
          </form>

          {/* Login Link */}
<<<<<<< HEAD
          <p className=" text-gray-600 text-center text-sm">
=======
          <p className=" text-gray-600 text-center text-sm mt-2">
>>>>>>> ab1bfa6f
            Already have an account?{" "}
            <span
              onClick={() => navigate("/user/login")}
              className="text-purple-600 font-semibold cursor-pointer hover:underline hover:text-purple-700 transition-colors"
            >
              Login
            </span>
          </p>
        </div>
      </div>
    </div>
  );
};

export default Signup;<|MERGE_RESOLUTION|>--- conflicted
+++ resolved
@@ -250,22 +250,21 @@
             
             <button
               type="submit"
-<<<<<<< HEAD
+
               className="w-full h-10 bg-gradient-to-br from-[#5B2BEB] via-[#6C36F4] to-[#8848FF] text-white font-semibold rounded-lg hover:shadow-lg transition-all duration-200 "
-=======
+
               className="w-full h-8 bg-gradient-to-br from-[#5B2BEB] via-[#6C36F4] to-[#8848FF] text-white font-semibold rounded-lg hover:shadow-lg transition-all duration-200 "
->>>>>>> ab1bfa6f
             >
               Submit for Approval
             </button>
           </form>
 
           {/* Login Link */}
-<<<<<<< HEAD
+
           <p className=" text-gray-600 text-center text-sm">
-=======
+
           <p className=" text-gray-600 text-center text-sm mt-2">
->>>>>>> ab1bfa6f
+
             Already have an account?{" "}
             <span
               onClick={() => navigate("/user/login")}

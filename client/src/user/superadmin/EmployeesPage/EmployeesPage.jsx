// EmployeesPage.jsx or your main component
import React, { useState } from 'react';
import EmployeeCard from './EmployeeCard';
import { MOCK_EMPLOYEES } from './employeeConstants';

const EmployeesPage = () => {
  const [employees, setEmployees] = useState(MOCK_EMPLOYEES);
  const [isLoading, setIsLoading] = useState(false);

  const handleAssignTask = async (employeeId, taskDetails) => {
    setIsLoading(true);
    try {
      // Simulate API call
      await new Promise(resolve => setTimeout(resolve, 1000));
      
      setEmployees(prevEmployees => 
        prevEmployees.map(emp => 
          emp.id === employeeId 
            ? { 
                ...emp, 
                status: "On Job",
                currentOrder: taskDetails
              }
            : emp
        )
      );
    } catch (error) {
      console.error('Error assigning task:', error);
    } finally {
      setIsLoading(false);
    }
  };

  const handleRemoveEmployee = (employeeId) => {
    setEmployees(prev => prev.filter(emp => emp.id !== employeeId));
  };

  return (
    <div className="p-6">
<<<<<<< HEAD
      <h1 className="text-2xl font-bold mb-6">Employees</h1>
      
      {/* Debug: Check if employees data is loaded */}
=======
      <div className="flex justify-between items-center mb-6">
        <div>
          <h1 className="text-2xl font-bold">Employees</h1>
          <p className="text-sm text-gray-600 mt-1">
            Manage regular employees (excluding truck owners and drivers)
          </p>
        </div>
        <Button
          onClick={() => setIsAddModalOpen(true)}
          className="bg-[#F08344] hover:bg-[#e0733a] text-white px-4 py-2 rounded-lg font-medium transition-colors duration-200 flex items-center gap-2"
          disabled={isLoading}
        >
          <Plus className="w-4 h-4" />
          Add Employee
        </Button>
      </div>

      {error && (
        <div className="mb-4 p-4 bg-red-50 border border-red-200 rounded-lg text-red-600">
          Error: {error}
          <button 
            onClick={fetchEmployees} 
            className="ml-2 text-red-700 hover:text-red-800 underline"
          >
            Retry
          </button>
        </div>
      )}
      

>>>>>>> 5505f054
      <div className="mb-4 text-sm text-gray-600">
        Total employees: {employees.length}
      </div>

      <div className="grid gap-4">
        {employees.length > 0 ? (
          employees.map(employee => (
            <EmployeeCard
              key={employee.id}
              employee={employee}
              onAssign={handleAssignTask}
              onRemoveClick={handleRemoveEmployee}
              isLoading={isLoading}
            />
          ))
        ) : (
          <div className="text-center py-8 text-gray-500">
            No employees found
          </div>
        )}
      </div>
    </div>
  );
};

export default EmployeesPage;<|MERGE_RESOLUTION|>--- conflicted
+++ resolved
@@ -37,11 +37,6 @@
 
   return (
     <div className="p-6">
-<<<<<<< HEAD
-      <h1 className="text-2xl font-bold mb-6">Employees</h1>
-      
-      {/* Debug: Check if employees data is loaded */}
-=======
       <div className="flex justify-between items-center mb-6">
         <div>
           <h1 className="text-2xl font-bold">Employees</h1>
@@ -72,7 +67,6 @@
       )}
       
 
->>>>>>> 5505f054
       <div className="mb-4 text-sm text-gray-600">
         Total employees: {employees.length}
       </div>

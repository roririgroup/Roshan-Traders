--- conflicted
+++ resolved
@@ -92,8 +92,6 @@
       setError(error.message);
       // Keep modal open so user can fix the error
     }
-<<<<<<< HEAD
-=======
 
 
   const handleAddEmployee = (employeeData) => {
@@ -106,7 +104,6 @@
     alert('Employee added successfully!');
     setIsAddModalOpen(false);
 
->>>>>>> 0afee0d8
   };
 
   const handleAssignTask = async (employeeId, taskDetails) => {
@@ -135,8 +132,8 @@
 
   const handleRemoveEmployee = async (employeeId) => {
     if (!window.confirm('Are you sure you want to remove this employee?')) return;
-<<<<<<< HEAD
-
+
+    
     try {
       const response = await fetch(`http://localhost:7700/api/employees/${employeeId}`, {
         method: 'DELETE',
@@ -175,47 +172,6 @@
       console.error('Error updating employee:', error);
       alert(error.message);
     }
-=======
-
-    
-    try {
-      const response = await fetch(`http://localhost:7700/api/employees/${employeeId}`, {
-        method: 'DELETE',
-      });
-
-      if (!response.ok) {
-        throw new Error('Failed to remove employee');
-      }
-
-      await fetchEmployees(); // Refresh the list
-      alert('Employee removed successfully!');
-    } catch (error) {
-      console.error('Error removing employee:', error);
-      alert(error.message);
-    }
-  };
-
-  const handleEditEmployee = async (employeeId, updatedEmployee) => {
-    try {
-      const response = await fetch(`http://localhost:7700/api/employees/${employeeId}`, {
-        method: 'PUT',
-        headers: {
-          'Content-Type': 'application/json',
-        },
-        body: JSON.stringify(updatedEmployee),
-      });
-
-      if (!response.ok) {
-        const error = await response.json();
-        throw new Error(error.message || 'Failed to update employee');
-      }
-
-      await fetchEmployees(); // Refresh the list
-      alert('Employee updated successfully!');
-    } catch (error) {
-      console.error('Error updating employee:', error);
-      alert(error.message);
-    }
 
     setEmployees((prev) => prev.filter((emp) => emp.id !== employeeId));
     alert('Employee removed successfully!');
@@ -227,7 +183,6 @@
     );
     alert('Employee updated successfully!');
 
->>>>>>> 0afee0d8
   };
 
   return (

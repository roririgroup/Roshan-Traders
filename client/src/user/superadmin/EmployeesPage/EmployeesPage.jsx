import React, { useState } from 'react';
import EmployeeCard from './EmployeeCard';
import AddEmployeeModal from './AddEmployeeModal';
import { Plus } from 'lucide-react';
import Button from '../../../components/ui/Button';

const initialEmployees = [
  {
    id: '1',
    name: 'John Smith',
    role: 'Manager',
    status: 'Available',
    phone: '+91 98765 43210',
    email: 'john@example.com',
    location: 'Ahmedabad'
  },
  {
    id: '2',
    name: 'Sarah Wilson',
    role: 'HR',
    status: 'Available',
    phone: '+91 98765 43211',
    email: 'sarah@example.com',
    location: 'Mumbai'
  }
];

const EmployeesPage = () => {
  const [employees, setEmployees] = useState(initialEmployees);
  const [isLoading, setIsLoading] = useState(false);
  const [isAddModalOpen, setIsAddModalOpen] = useState(false);
<<<<<<< HEAD
  const [error, setError] = useState(null);

  const fetchEmployees = async () => {
    try {
      setIsLoading(true);
      setError(null); // Clear any previous errors
      
      const response = await fetch('http://localhost:7700/api/employees?excludeLabours=true');
      const data = await response.json();
      
      if (!response.ok) {
        throw new Error(data.error || data.message || 'Failed to fetch employees');
      }
      
      setEmployees(Array.isArray(data) ? data : []);
    } catch (error) {
      console.error('Error fetching employees:', error);
      setError(error.message);
      setEmployees([]); // Reset employees on error
    } finally {
      setIsLoading(false);
    }
  };

  useEffect(() => {
    fetchEmployees();
  }, []);

  const handleAddEmployee = async (employeeData) => {
    try {
      // Validate email if provided
      if (employeeData.email && !/^[^\s@]+@[^\s@]+\.[^\s@]+$/.test(employeeData.email)) {
        throw new Error('Please enter a valid email address');
      }

      const response = await fetch('http://localhost:7700/api/employees', {
        method: 'POST',
        headers: {
          'Content-Type': 'application/json',
        },
        body: JSON.stringify({
          ...employeeData,
          status: 'Available',
          // Use default profile image that's guaranteed to work
          image: 'https://ui-avatars.com/api/?name=' + encodeURIComponent(employeeData.name)
        }),
      });

      const data = await response.json();

      if (!response.ok) {
        throw new Error(data.error || data.message || 'Failed to add employee');
      }

      await fetchEmployees(); // Refresh the list
      alert('Employee added successfully!');
      setIsAddModalOpen(false);
    } catch (error) {
      console.error('Error adding employee:', error);
      setError(error.message);
      // Keep modal open so user can fix the error
    }
=======

  const handleAddEmployee = (employeeData) => {
    const newEmployee = {
      id: String(Date.now()),
      ...employeeData,
      status: 'Available'
    };
    setEmployees(prev => [...prev, newEmployee]);
    alert('Employee added successfully!');
    setIsAddModalOpen(false);
>>>>>>> c932994a
  };

  const handleAssignTask = async (employeeId, taskDetails) => {
    try {
      const response = await fetch(`http://localhost:7700/api/employees/${employeeId}`, {
        method: 'PUT',
        headers: {
          'Content-Type': 'application/json',
        },
        body: JSON.stringify({
          status: 'On Job',
          currentOrder: taskDetails
        }),
      });

      if (!response.ok) {
        throw new Error('Failed to assign task');
      }

      await fetchEmployees(); // Refresh the list
    } catch (error) {
      console.error('Error assigning task:', error);
      alert(error.message);
    }
  };

  const handleRemoveEmployee = (employeeId) => {
    if (!window.confirm('Are you sure you want to remove this employee?')) return;
<<<<<<< HEAD
    
    try {
      const response = await fetch(`http://localhost:7700/api/employees/${employeeId}`, {
        method: 'DELETE',
      });

      if (!response.ok) {
        throw new Error('Failed to remove employee');
      }

      await fetchEmployees(); // Refresh the list
      alert('Employee removed successfully!');
    } catch (error) {
      console.error('Error removing employee:', error);
      alert(error.message);
    }
  };

  const handleEditEmployee = async (employeeId, updatedEmployee) => {
    try {
      const response = await fetch(`http://localhost:7700/api/employees/${employeeId}`, {
        method: 'PUT',
        headers: {
          'Content-Type': 'application/json',
        },
        body: JSON.stringify(updatedEmployee),
      });

      if (!response.ok) {
        const error = await response.json();
        throw new Error(error.message || 'Failed to update employee');
      }

      await fetchEmployees(); // Refresh the list
      alert('Employee updated successfully!');
    } catch (error) {
      console.error('Error updating employee:', error);
      alert(error.message);
    }
=======
    setEmployees((prev) => prev.filter((emp) => emp.id !== employeeId));
    alert('Employee removed successfully!');
  };

  const handleEditEmployee = (employeeId, updatedEmployee) => {
    setEmployees((prev) =>
      prev.map((emp) => (emp.id === employeeId ? {...emp, ...updatedEmployee} : emp))
    );
    alert('Employee updated successfully!');
>>>>>>> c932994a
  };

  return (
    <div className="p-6">
      <div className="flex justify-between items-center mb-6">
        <div>
          <h1 className="text-2xl font-bold">Employees</h1>
          <p className="text-sm text-gray-600 mt-1">
            Manage regular employees (excluding truck owners and drivers)
          </p>
        </div>
        <Button
          onClick={() => setIsAddModalOpen(true)}
          className="bg-[#F08344] hover:bg-[#e0733a] text-white px-4 py-2 rounded-lg font-medium transition-colors duration-200 flex items-center gap-2"
          disabled={isLoading}
        >
          <Plus className="w-4 h-4" />
          Add Employee
        </Button>
      </div>

      {error && (
        <div className="mb-4 p-4 bg-red-50 border border-red-200 rounded-lg text-red-600">
          Error: {error}
          <button 
            onClick={fetchEmployees} 
            className="ml-2 text-red-700 hover:text-red-800 underline"
          >
            Retry
          </button>
        </div>
      )}

      <div className="mb-4 text-sm text-gray-600">
        Total employees: {employees.length}
      </div>

      {isLoading ? (
        <div className="flex justify-center items-center h-64">
          <div className="animate-pulse text-gray-600">Loading employees...</div>
        </div>
      ) : (
        <div className="grid gap-4">
          {employees.length > 0 ? (
            employees.map((employee) => (
              <EmployeeCard
                key={employee.id}
                employee={employee}
                onRemoveClick={handleRemoveEmployee}
                onEdit={handleEditEmployee}
                isLoading={isLoading}
              />
            ))
          ) : (
            <div className="text-center py-8 text-gray-500">
              {error ? 'Failed to load employees' : 'No employees found'}
            </div>
          )}
        </div>
      )}

      {isAddModalOpen && (
        <AddEmployeeModal
          onClose={() => setIsAddModalOpen(false)}
          onAdd={handleAddEmployee}
        />
      )}
    </div>
  );
};



export default EmployeesPage;<|MERGE_RESOLUTION|>--- conflicted
+++ resolved
@@ -29,7 +29,7 @@
   const [employees, setEmployees] = useState(initialEmployees);
   const [isLoading, setIsLoading] = useState(false);
   const [isAddModalOpen, setIsAddModalOpen] = useState(false);
-<<<<<<< HEAD
+
   const [error, setError] = useState(null);
 
   const fetchEmployees = async () => {
@@ -92,7 +92,7 @@
       setError(error.message);
       // Keep modal open so user can fix the error
     }
-=======
+
 
   const handleAddEmployee = (employeeData) => {
     const newEmployee = {
@@ -103,7 +103,7 @@
     setEmployees(prev => [...prev, newEmployee]);
     alert('Employee added successfully!');
     setIsAddModalOpen(false);
->>>>>>> c932994a
+
   };
 
   const handleAssignTask = async (employeeId, taskDetails) => {
@@ -132,7 +132,7 @@
 
   const handleRemoveEmployee = (employeeId) => {
     if (!window.confirm('Are you sure you want to remove this employee?')) return;
-<<<<<<< HEAD
+
     
     try {
       const response = await fetch(`http://localhost:7700/api/employees/${employeeId}`, {
@@ -172,7 +172,7 @@
       console.error('Error updating employee:', error);
       alert(error.message);
     }
-=======
+
     setEmployees((prev) => prev.filter((emp) => emp.id !== employeeId));
     alert('Employee removed successfully!');
   };
@@ -182,7 +182,7 @@
       prev.map((emp) => (emp.id === employeeId ? {...emp, ...updatedEmployee} : emp))
     );
     alert('Employee updated successfully!');
->>>>>>> c932994a
+
   };
 
   return (

import React, { useState, useEffect } from 'react';
import EmployeeCard from './EmployeeCard';
import AddEmployeeModal from './AddEmployeeModal';
import { Plus } from 'lucide-react';
import Button from '../../../components/ui/Button';

const EmployeesPage = () => {
  const [employees, setEmployees] = useState([]);
  const [isLoading, setIsLoading] = useState(true);
  const [isAddModalOpen, setIsAddModalOpen] = useState(false);

  useEffect(() => {
    fetchEmployees();
  }, []);

  const fetchEmployees = async () => {
    setIsLoading(true);
    try {
      const response = await fetch('http://localhost:7700/api/employees');
      if (!response.ok) throw new Error('Failed to fetch employees');
      const data = await response.json();
      setEmployees(Array.isArray(data) ? data : []);
    } catch (error) {
      console.error('Error fetching employees:', error);
    } finally {
      setIsLoading(false);
    }
  };

  const handleAddEmployee = async (employeeData) => {
    try {
      const response = await fetch('http://localhost:7700/api/employees', {
        method: 'POST',
        headers: { 'Content-Type': 'application/json' },
        body: JSON.stringify(employeeData),
      });

      if (!response.ok) {
        const errorData = await response.json();
        alert(errorData.message || 'Failed to add employee');
        return;
      }

      const newEmployee = await response.json();
      setEmployees((prev) => [...prev, newEmployee]);
      alert('Employee added successfully!');
      setIsAddModalOpen(false);
    } catch (error) {
      console.error('Error adding employee:', error);
      alert('Error adding employee');
    }
  };

  const handleAssignTask = (employeeId, taskDetails) => {
    setEmployees((prevEmployees) =>
      prevEmployees.map((emp) =>
        emp.id === employeeId
          ? { ...emp, status: 'On Job', currentOrder: taskDetails }
          : emp
      )
    );
  };

  const handleRemoveEmployee = async (employeeId) => {
    if (!window.confirm('Are you sure you want to remove this employee?')) return;

    try {
      const response = await fetch(`http://localhost:7700/api/employees/${employeeId}`, {
        method: 'DELETE',
      });

      if (!response.ok) throw new Error('Failed to remove employee');
      setEmployees((prev) => prev.filter((emp) => emp.id !== employeeId));
      alert('Employee removed successfully!');
    } catch (error) {
      console.error('Error removing employee:', error);
      alert('Error removing employee');
    }
  };

  const handleEditEmployee = async (employeeId, updatedEmployee) => {
    try {
      const response = await fetch(`http://localhost:7700/api/employees/${employeeId}`, {
        method: 'PUT',
        headers: { 'Content-Type': 'application/json' },
        body: JSON.stringify(updatedEmployee),
      });

      if (!response.ok) {
        const errorData = await response.json();
        alert(errorData.message || 'Failed to update employee');
        return;
      }

      const updatedEmp = await response.json();
      setEmployees((prev) =>
        prev.map((emp) => (emp.id === employeeId ? updatedEmp : emp))
      );
      alert('Employee updated successfully!');
    } catch (error) {
      console.error('Error updating employee:', error);
      alert('Error updating employee');
    }
  };

  if (isLoading) {
    return <div className="flex justify-center items-center h-64">Loading employees...</div>;
  }

  return (
    <div className="p-6">
      <div className="flex justify-between items-center mb-6">
        <h1 className="text-2xl font-bold">Employees</h1>
        <Button
          onClick={() => setIsAddModalOpen(true)}
          className="bg-[#F08344] hover:bg-[#e0733a] text-white px-4 py-2 rounded-lg font-medium transition-colors duration-200 flex items-center gap-2"
        >
          <Plus className="w-4 h-4" />
          Add Employee
        </Button>
      </div>

<<<<<<< HEAD
=======
      {error && (
        <div className="mb-4 p-4 bg-red-50 border border-red-200 rounded-lg text-red-600">
          Error: {error}
          <button 
            onClick={fetchEmployees} 
            className="ml-2 text-red-700 hover:text-red-800 underline"
          >
            Retry
          </button>
        </div>
      )}
      

>>>>>>> 5505f054
      <div className="mb-4 text-sm text-gray-600">
        Total employees: {employees.length}
      </div>

      <div className="grid gap-4">
        {employees.length > 0 ? (
          employees.map((employee) => (
            <EmployeeCard
              key={employee.id}
              employee={employee}
              onRemoveClick={handleRemoveEmployee}
              onEdit={handleEditEmployee}
              isLoading={isLoading}
            />
          ))
        ) : (
          <div className="text-center py-8 text-gray-500">No employees found</div>
        )}
      </div>

      {isAddModalOpen && (
        <AddEmployeeModal
          onClose={() => setIsAddModalOpen(false)}
          onAdd={handleAddEmployee}
        />
      )}
    </div>
  );
};

export default EmployeesPage;<|MERGE_RESOLUTION|>--- conflicted
+++ resolved
@@ -120,8 +120,6 @@
         </Button>
       </div>
 
-<<<<<<< HEAD
-=======
       {error && (
         <div className="mb-4 p-4 bg-red-50 border border-red-200 rounded-lg text-red-600">
           Error: {error}
@@ -135,7 +133,6 @@
       )}
       
 
->>>>>>> 5505f054
       <div className="mb-4 text-sm text-gray-600">
         Total employees: {employees.length}
       </div>

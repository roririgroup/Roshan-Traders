import React, { useState, useEffect } from 'react';
<<<<<<< HEAD
import { UserCheck, X, Check, Clock, User, Factory, Truck, Wrench, Search, Filter, Mail, Phone, Calendar, Edit } from 'lucide-react';
import { useAuth } from '../../../Context/AuthContext';
=======
import { UserCheck, X, Check, Clock, User, Factory, Truck, Wrench, Search, Filter, Mail, Phone, Calendar } from 'lucide-react';
>>>>>>> cc79df11

const SignUpApprovalPage = () => {
  const [pendingUsers, setPendingUsers] = useState([]);
  const [approvedUsers, setApprovedUsers] = useState([]);
  const [rejectedUsers, setRejectedUsers] = useState([]);
  const [activeTab, setActiveTab] = useState('pending');
  const [searchTerm, setSearchTerm] = useState('');
  const [roleFilter, setRoleFilter] = useState('all');
<<<<<<< HEAD
  const [isLoading, setIsLoading] = useState(false);
  const [error, setError] = useState('');
  const [editingUserId, setEditingUserId] = useState(null);
  const [tempRoles, setTempRoles] = useState([]);
  const [showRoleModal, setShowRoleModal] = useState(false);
  const [selectedUser, setSelectedUser] = useState(null);
  const [selectedRoles, setSelectedRoles] = useState([]);
=======
>>>>>>> cc79df11

  useEffect(() => {
    loadUsers();
  }, []);

  const loadUsers = () => {
    const pending = JSON.parse(localStorage.getItem('pendingUsers') || '[]');
    const approved = JSON.parse(localStorage.getItem('approvedUsers') || '[]');
    const rejected = JSON.parse(localStorage.getItem('rejectedUsers') || '[]');
    
    setPendingUsers(pending);
    setApprovedUsers(approved);
    setRejectedUsers(rejected);
  };

  const approveUser = (user) => {
    const updatedPending = pendingUsers.filter(u => u.id !== user.id);
    const updatedApproved = [...approvedUsers, { 
      ...user, 
      status: 'approved', 
      approvedAt: new Date().toISOString(),
      approvedBy: 'Super Admin'
    }];
    
    setPendingUsers(updatedPending);
    setApprovedUsers(updatedApproved);
    
    localStorage.setItem('pendingUsers', JSON.stringify(updatedPending));
    localStorage.setItem('approvedUsers', JSON.stringify(updatedApproved));
    
    // Show success message
    alert(`User ${user.firstName} ${user.lastName} has been approved!`);
  };

  const rejectUser = (user) => {
    const updatedPending = pendingUsers.filter(u => u.id !== user.id);
    const updatedRejected = [...rejectedUsers, { 
      ...user, 
      status: 'rejected',
      rejectedAt: new Date().toISOString(),
      rejectedBy: 'Super Admin'
    }];
    
    setPendingUsers(updatedPending);
    setRejectedUsers(updatedRejected);
    
    localStorage.setItem('pendingUsers', JSON.stringify(updatedPending));
    localStorage.setItem('rejectedUsers', JSON.stringify(updatedRejected));
    
    // Show rejection message
    alert(`User ${user.firstName} ${user.lastName} has been rejected.`);
  };

  const updateUserRole = async (userId, newRoles) => {
    if (newRoles.length === 0) return;

    try {
      const response = await fetch(`/api/admins/update-user-role/${userId}`, {
        method: 'POST',
        headers: {
          'Content-Type': 'application/json',
        },
        body: JSON.stringify({
          newRoles: newRoles,
          adminId: currentUser?.id
        }),
      });

      if (response.ok) {
        const result = await response.json();
        // Update the user in the approved users list
        setApprovedUsers(prev => prev.map(user =>
          user.id === userId
            ? { ...user, role: newRoles }
            : user
        ));
        alert(result.message);
        setEditingUserId(null);
        setTempRoles([]);
      } else {
        const errorData = await response.json();
        alert(`Failed to update user role: ${errorData.message || 'Unknown error'}`);
      }
    } catch (error) {
      console.error('Error updating user role:', error);
      alert('Network error. Please try again.');
    }
  };

  const startEditing = (user) => {
    setEditingUserId(user.id);
    setTempRoles(
      (Array.isArray(user.role) ? user.role : [user.role].filter(Boolean)).map(role =>
        role.replace(/_/g, ' ').split(' ').map(word => word.charAt(0).toUpperCase() + word.slice(1).toLowerCase()).join(' ')
      )
    );
  };

  const cancelEditing = () => {
    setEditingUserId(null);
    setTempRoles([]);
  };



  const getRoleIcon = (role) => {
    switch(role?.toLowerCase()) {
      case 'agent': return <User className="w-4 h-4" />;
      case 'manufacturer': return <Factory className="w-4 h-4" />;
      case 'truck owner': return <Truck className="w-4 h-4" />;
      case 'driver': return <Wrench className="w-4 h-4" />;
      default: return <User className="w-4 h-4" />;
    }
  };

  const getRoleColor = (role) => {
    switch(role?.toLowerCase()) {
      case 'agent': return 'bg-blue-100 text-blue-800 border-blue-200';
      case 'manufacturer': return 'bg-green-100 text-green-800 border-green-200';
      case 'truck owner': return 'bg-orange-100 text-orange-800 border-orange-200';
      case 'driver': return 'bg-purple-100 text-purple-800 border-purple-200';
      default: return 'bg-gray-100 text-gray-800 border-gray-200';
    }
  };

  const getStatusColor = (status) => {
    switch(status) {
      case 'approved': return 'bg-green-100 text-green-800 border-green-200';
      case 'rejected': return 'bg-red-100 text-red-800 border-red-200';
      case 'pending': return 'bg-yellow-100 text-yellow-800 border-yellow-200';
      default: return 'bg-gray-100 text-gray-800 border-gray-200';
    }
  };

  const filteredUsers = () => {
    let users = [];

    switch(activeTab) {
      case 'pending':
        users = pendingUsers;
        break;
      case 'approved':
        users = approvedUsers;
        break;
      case 'rejected':
        users = rejectedUsers;
        break;
      default:
        users = [];
    }

    // Apply search filter
    if (searchTerm) {
      users = users.filter(user =>
        user.firstName?.toLowerCase().includes(searchTerm.toLowerCase()) ||
        user.lastName?.toLowerCase().includes(searchTerm.toLowerCase()) ||
        user.email?.toLowerCase().includes(searchTerm.toLowerCase()) ||
        user.phone?.includes(searchTerm)
      );
    }

    // Apply role filter
    if (roleFilter !== 'all') {
      users = users.filter(user => {
        const userRoles = Array.isArray(user.role) ? user.role : [user.role];
        return userRoles.some(role => role?.toLowerCase() === roleFilter.toLowerCase());
      });
    }

    return users;
  };

  const formatDate = (dateString) => {
    return new Date(dateString).toLocaleDateString('en-IN', {
      day: '2-digit',
      month: 'short',
      year: 'numeric'
    });
  };

  return (
    <div className="min-h-screen bg-gray-50 p-6">
      <div className="max-w-7xl mx-auto">
        {/* Header */}
        <div className="mb-8">
          <div className="flex flex-col lg:flex-row lg:items-center lg:justify-between gap-4">
            <div>
              <h1 className="text-3xl font-bold text-gray-900 mb-2">SignUp Approval</h1>
              <p className="text-gray-600">Manage user registration requests and approvals</p>
            </div>
            <div className="flex flex-col sm:flex-row gap-3">
              <div className="relative">
                <Search className="w-5 h-5 text-gray-400 absolute left-3 top-1/2 transform -translate-y-1/2" />
                <input
                  type="text"
                  placeholder="Search users..."
                  value={searchTerm}
                  onChange={(e) => setSearchTerm(e.target.value)}
                  className="pl-10 pr-4 py-2 border border-gray-300 rounded-lg focus:ring-2 focus:ring-indigo-500 focus:border-indigo-500 w-full sm:w-64"
                />
              </div>
              <select
                value={roleFilter}
                onChange={(e) => setRoleFilter(e.target.value)}
                className="px-4 py-2 border border-gray-300 rounded-lg focus:ring-2 focus:ring-indigo-500 focus:border-indigo-500"
              >
                <option value="all">All Roles</option>
                <option value="agent">Agent</option>
                <option value="manufacturer">Manufacturer</option>
                <option value="truck owner">Truck Owner</option>
                <option value="driver">Driver</option>
              </select>
            </div>
          </div>
        </div>

        {/* Stats Cards */}
        <div className="grid grid-cols-1 md:grid-cols-3 gap-6 mb-8">
          <div className="bg-white rounded-lg shadow-sm border border-gray-200 p-6">
            <div className="flex items-center">
              <div className="p-3 rounded-full bg-yellow-100 mr-4">
                <Clock className="w-6 h-6 text-yellow-600" />
              </div>
              <div>
                <p className="text-sm font-medium text-gray-600">Pending Approval</p>
                <p className="text-2xl font-bold text-gray-900">{pendingUsers.length}</p>
              </div>
            </div>
          </div>
          <div className="bg-white rounded-lg shadow-sm border border-gray-200 p-6">
            <div className="flex items-center">
              <div className="p-3 rounded-full bg-green-100 mr-4">
                <UserCheck className="w-6 h-6 text-green-600" />
              </div>
              <div>
                <p className="text-sm font-medium text-gray-600">Approved Users</p>
                <p className="text-2xl font-bold text-gray-900">{approvedUsers.length}</p>
              </div>
            </div>
          </div>
          <div className="bg-white rounded-lg shadow-sm border border-gray-200 p-6">
            <div className="flex items-center">
              <div className="p-3 rounded-full bg-red-100 mr-4">
                <X className="w-6 h-6 text-red-600" />
              </div>
              <div>
                <p className="text-sm font-medium text-gray-600">Rejected Users</p>
                <p className="text-2xl font-bold text-gray-900">{rejectedUsers.length}</p>
              </div>
            </div>
          </div>
        </div>

        {/* Tabs */}
        <div className="bg-white rounded-lg shadow-sm border border-gray-200 mb-6">
          <div className="flex border-b border-gray-200">
            <button
              onClick={() => setActiveTab('pending')}
              className={`flex items-center px-6 py-4 border-b-2 font-medium text-sm ${
                activeTab === 'pending'
                  ? 'border-yellow-500 text-yellow-600 bg-yellow-50'
                  : 'border-transparent text-gray-500 hover:text-gray-700 hover:bg-gray-50'
              }`}
            >
              <Clock className="w-4 h-4 mr-2" />
              Pending Approval
              <span className="ml-2 bg-yellow-100 text-yellow-800 text-xs px-2 py-1 rounded-full">
                {pendingUsers.length}
              </span>
            </button>
            <button
              onClick={() => setActiveTab('approved')}
              className={`flex items-center px-6 py-4 border-b-2 font-medium text-sm ${
                activeTab === 'approved'
                  ? 'border-green-500 text-green-600 bg-green-50'
                  : 'border-transparent text-gray-500 hover:text-gray-700 hover:bg-gray-50'
              }`}
            >
              <UserCheck className="w-4 h-4 mr-2" />
              Approved Users
              <span className="ml-2 bg-green-100 text-green-800 text-xs px-2 py-1 rounded-full">
                {approvedUsers.length}
              </span>
            </button>
            <button
              onClick={() => setActiveTab('rejected')}
              className={`flex items-center px-6 py-4 border-b-2 font-medium text-sm ${
                activeTab === 'rejected'
                  ? 'border-red-500 text-red-600 bg-red-50'
                  : 'border-transparent text-gray-500 hover:text-gray-700 hover:bg-gray-50'
              }`}
            >
              <X className="w-4 h-4 mr-2" />
              Rejected Users
              <span className="ml-2 bg-red-100 text-red-800 text-xs px-2 py-1 rounded-full">
                {rejectedUsers.length}
              </span>
            </button>
          </div>

          {/* Users List */}
          <div className="p-6">
            {filteredUsers().length === 0 ? (
              <div className="text-center py-12">
                <UserCheck className="w-16 h-16 text-gray-400 mx-auto mb-4" />
                <h3 className="text-lg font-medium text-gray-900 mb-2">
                  {activeTab === 'pending' && 'No Pending Approvals'}
                  {activeTab === 'approved' && 'No Approved Users'}
                  {activeTab === 'rejected' && 'No Rejected Users'}
                </h3>
                <p className="text-gray-500">
                  {activeTab === 'pending' && 'All registration requests have been processed.'}
                  {activeTab === 'approved' && 'No users have been approved yet.'}
                  {activeTab === 'rejected' && 'No users have been rejected yet.'}
                </p>
              </div>
            ) : (
              <div className="grid gap-4">
                {filteredUsers().map((user) => (
                  <div 
                    key={user.id} 
                    className={`border rounded-lg p-6 transition-all hover:shadow-md ${
                      activeTab === 'pending' ? 'border-yellow-200 bg-yellow-50' :
                      activeTab === 'approved' ? 'border-green-200 bg-green-50' :
                      'border-red-200 bg-red-50'
                    }`}
                  >
                    <div className="flex flex-col lg:flex-row lg:items-center lg:justify-between gap-4">
                      <div className="flex items-start space-x-4 flex-1">
                        <div className="flex-shrink-0">
                          <div className={`w-12 h-12 rounded-full flex items-center justify-center ${
                            activeTab === 'pending' ? 'bg-yellow-100' :
                            activeTab === 'approved' ? 'bg-green-100' :
                            'bg-red-100'
                          }`}>
                            {activeTab === 'pending' && <Clock className="w-6 h-6 text-yellow-600" />}
                            {activeTab === 'approved' && <UserCheck className="w-6 h-6 text-green-600" />}
                            {activeTab === 'rejected' && <X className="w-6 h-6 text-red-600" />}
                          </div>
                        </div>
                        <div className="flex-1">
                          <div className="flex flex-col sm:flex-row sm:items-center sm:space-x-3 mb-2">
                            <h3 className="text-lg font-semibold text-gray-900">
                              {user.firstName} {user.lastName}
                            </h3>
                            <div className="flex flex-wrap gap-2 mt-1 sm:mt-0">
                              {Array.isArray(user.role) ? (
                                user.role.map((role, index) => (
                                  <span key={index} className={`inline-flex items-center px-2.5 py-0.5 rounded-full text-xs font-medium ${getRoleColor(role)}`}>
                                    {getRoleIcon(role)}
                                    <span className="ml-1">{role}</span>
                                  </span>
                                ))
                              ) : (
                                <span className={`inline-flex items-center px-2.5 py-0.5 rounded-full text-xs font-medium ${getRoleColor(user.role)}`}>
                                  {getRoleIcon(user.role)}
                                  <span className="ml-1">{user.role}</span>
                                </span>
                              )}
                              <span className={`inline-flex items-center px-2.5 py-0.5 rounded-full text-xs font-medium ${getStatusColor(user.status)}`}>
                                {user.status?.charAt(0).toUpperCase() + user.status?.slice(1)}
                              </span>
                            </div>
                          </div>
                          <div className="grid grid-cols-1 md:grid-cols-2 lg:grid-cols-4 gap-4 text-sm text-gray-600">
                            <div className="flex items-center">
                              <Mail className="w-4 h-4 mr-2 text-gray-400" />
                              <span className="truncate">{user.email}</span>
                            </div>
                            <div className="flex items-center">
                              <Phone className="w-4 h-4 mr-2 text-gray-400" />
                              <span>{user.phone}</span>
                            </div>
                            <div className="flex items-center">
                              <Calendar className="w-4 h-4 mr-2 text-gray-400" />
                              <span>Registered: {formatDate(user.createdAt)}</span>
                            </div>
                            {user.approvedAt && (
                              <div className="flex items-center">
                                <Calendar className="w-4 h-4 mr-2 text-gray-400" />
                                <span>Approved: {formatDate(user.approvedAt)}</span>
                              </div>
                            )}
                            {user.rejectedAt && (
                              <div className="flex items-center">
                                <Calendar className="w-4 h-4 mr-2 text-gray-400" />
                                <span>Rejected: {formatDate(user.rejectedAt)}</span>
                              </div>
                            )}
                          </div>
                        </div>
                      </div>
                      
                      {activeTab === 'pending' && (
                        <div className="flex flex-col sm:flex-row gap-2">
                          <button
                            onClick={() => approveUser(user)}
                            className="inline-flex items-center px-4 py-2 border border-transparent text-sm font-medium rounded-md text-white bg-green-600 hover:bg-green-700 focus:outline-none focus:ring-2 focus:ring-offset-2 focus:ring-green-500 transition-colors"
                          >
                            <Check className="w-4 h-4 mr-2" />
                            Approve
                          </button>
                          <button
                            onClick={() => rejectUser(user)}
                            className="inline-flex items-center px-4 py-2 border border-transparent text-sm font-medium rounded-md text-white bg-red-600 hover:bg-red-700 focus:outline-none focus:ring-2 focus:ring-offset-2 focus:ring-red-500 transition-colors"
                          >
                            <X className="w-4 h-4 mr-2" />
                            Reject
                          </button>
                        </div>
                      )}
                      {activeTab === 'approved' && (
                        <div className="flex flex-col sm:flex-row gap-2">
                          {editingUserId === user.id ? (
                            <div className="flex flex-col gap-3 w-full max-w-sm bg-gray-50 p-4 rounded-lg border">
                              <div className="text-sm font-semibold text-gray-800 mb-2">Edit User Roles</div>

                              {/* Current Roles Display */}
                              <div className="mb-3">
                                <div className="text-xs font-medium text-gray-600 mb-2">Current Roles:</div>
                                <div className="flex flex-wrap gap-1">
                                  {Array.isArray(user.role) ? (
                                    user.role.map((role, index) => (
                                      <span key={index} className={`inline-flex items-center px-2 py-1 rounded-full text-xs font-medium ${getRoleColor(role)}`}>
                                        {getRoleIcon(role)}
                                        <span className="ml-1">{role}</span>
                                      </span>
                                    ))
                                  ) : (
                                    <span className={`inline-flex items-center px-2 py-1 rounded-full text-xs font-medium ${getRoleColor(user.role)}`}>
                                      {getRoleIcon(user.role)}
                                      <span className="ml-1">{user.role}</span>
                                    </span>
                                  )}
                                </div>
                              </div>

                              {/* Role Selection */}
                              <div>
                                <div className="text-xs font-medium text-gray-600 mb-2">Select Roles:</div>
                                <div className="grid grid-cols-2 gap-2">
                                  {['Agent', 'Manufacturer', 'Truck Owner', 'Driver'].map((role) => (
                                    <label key={role} className="flex items-center space-x-2 cursor-pointer p-2 rounded-md hover:bg-white transition-colors">
                                      <input
                                        type="checkbox"
                                        checked={tempRoles.some(tempRole => tempRole.toLowerCase() === role.toLowerCase())}
                                        onChange={(e) => {
                                          if (e.target.checked) {
                                            if (!tempRoles.some(tempRole => tempRole.toLowerCase() === role.toLowerCase())) {
                                              setTempRoles([...tempRoles, role]);
                                            }
                                          } else {
                                            setTempRoles(tempRoles.filter(r => r.toLowerCase() !== role.toLowerCase()));
                                          }
                                        }}
                                        className="rounded border-gray-300 text-indigo-600 focus:ring-indigo-500 focus:ring-2"
                                      />
                                      <span className="text-sm text-gray-700 font-medium">{role}</span>
                                    </label>
                                  ))}
                                </div>
                              </div>

                              {/* Action Buttons */}
                              <div className="flex gap-2 mt-3 pt-3 border-t border-gray-200">
                                <button
                                  onClick={() => updateUserRole(user.id, tempRoles)}
                                  disabled={tempRoles.length === 0}
                                  className="flex-1 inline-flex items-center justify-center px-3 py-2 border border-transparent text-sm font-medium rounded-md text-white bg-green-600 hover:bg-green-700 disabled:bg-gray-400 disabled:cursor-not-allowed transition-colors"
                                >
                                  <Check className="w-4 h-4 mr-1" />
                                  Save Changes
                                </button>
                                <button
                                  onClick={cancelEditing}
                                  className="flex-1 inline-flex items-center justify-center px-3 py-2 border border-gray-300 text-sm font-medium rounded-md text-gray-700 bg-white hover:bg-gray-50 transition-colors"
                                >
                                  <X className="w-4 h-4 mr-1" />
                                  Cancel
                                </button>
                              </div>
                            </div>
                          ) : (
                            <button
                              onClick={() => startEditing(user)}
                              className="inline-flex items-center px-4 py-2 border border-transparent text-sm font-medium rounded-md text-white bg-blue-600 hover:bg-blue-700 focus:outline-none focus:ring-2 focus:ring-offset-2 focus:ring-blue-500 transition-colors"
                            >
                              <Edit className="w-4 h-4 mr-2" />
                              Edit Role
                            </button>
                          )}
                        </div>
                      )}
                    </div>
                  </div>
                ))}
              </div>
            )}
          </div>
        </div>

        {/* Role Edit Modal */}
        {showRoleModal && (
          <div className="fixed inset-0 bg-gray-600 bg-opacity-50 overflow-y-auto h-full w-full z-50">
            <div className="relative top-20 mx-auto p-5 border w-96 shadow-lg rounded-md bg-white">
              <div className="mt-3">
                <h3 className="text-lg font-medium text-gray-900 mb-4">Edit User Roles</h3>
                <div className="mb-4">
                  <label className="block text-sm font-medium text-gray-700 mb-2">Select Roles</label>
                  <div className="space-y-2">
                    {['Agent', 'Manufacturer', 'Truck Owner', 'Driver'].map((role) => (
                      <label key={role} className="flex items-center">
                        <input
                          type="checkbox"
                          checked={selectedRoles.includes(role)}
                          onChange={(e) => {
                            if (e.target.checked) {
                              setSelectedRoles([...selectedRoles, role]);
                            } else {
                              setSelectedRoles(selectedRoles.filter(r => r !== role));
                            }
                          }}
                          className="mr-2"
                        />
                        {role}
                      </label>
                    ))}
                  </div>
                </div>
                <div className="flex justify-end gap-3">
                  <button
                    onClick={() => {
                      setShowRoleModal(false);
                      setSelectedUser(null);
                      setSelectedRoles([]);
                    }}
                    className="px-4 py-2 text-sm font-medium text-gray-700 bg-gray-100 border border-gray-300 rounded-md hover:bg-gray-200"
                  >
                    Cancel
                  </button>
                  <button
                    onClick={updateUserRole}
                    className="px-4 py-2 text-sm font-medium text-white bg-indigo-600 border border-transparent rounded-md hover:bg-indigo-700"
                  >
                    Save Changes
                  </button>
                </div>
              </div>
            </div>
          </div>
        )}
      </div>
    </div>
  );
};

export default SignUpApprovalPage;<|MERGE_RESOLUTION|>--- conflicted
+++ resolved
@@ -1,10 +1,5 @@
 import React, { useState, useEffect } from 'react';
-<<<<<<< HEAD
-import { UserCheck, X, Check, Clock, User, Factory, Truck, Wrench, Search, Filter, Mail, Phone, Calendar, Edit } from 'lucide-react';
-import { useAuth } from '../../../Context/AuthContext';
-=======
 import { UserCheck, X, Check, Clock, User, Factory, Truck, Wrench, Search, Filter, Mail, Phone, Calendar } from 'lucide-react';
->>>>>>> cc79df11
 
 const SignUpApprovalPage = () => {
   const [pendingUsers, setPendingUsers] = useState([]);
@@ -13,16 +8,6 @@
   const [activeTab, setActiveTab] = useState('pending');
   const [searchTerm, setSearchTerm] = useState('');
   const [roleFilter, setRoleFilter] = useState('all');
-<<<<<<< HEAD
-  const [isLoading, setIsLoading] = useState(false);
-  const [error, setError] = useState('');
-  const [editingUserId, setEditingUserId] = useState(null);
-  const [tempRoles, setTempRoles] = useState([]);
-  const [showRoleModal, setShowRoleModal] = useState(false);
-  const [selectedUser, setSelectedUser] = useState(null);
-  const [selectedRoles, setSelectedRoles] = useState([]);
-=======
->>>>>>> cc79df11
 
   useEffect(() => {
     loadUsers();

import React, { useState } from 'react';
import Modal from '../../../../components/ui/Modal';
import Button from '../../../../components/ui/Button';

<<<<<<< HEAD
=======


>>>>>>> 5505f054
const AddManufacturerModal = ({ isOpen, onClose, onSubmit }) => {
  const [formData, setFormData] = useState({
    companyName: '',
    businessType: '',
    gstNumber: '',
    panNumber: '',
    businessAddress: '',
    websiteUrl: '',
    contact: {
      phone: '',
      email: '',
      website: '',
      address: '',
    },
    companyInfo: {
      employees: '',
      annualTurnover: '',
      exportCountries: '',
    },
    founders: [{ name: '', experience: '', qualification: '' }],
    specializations: '',
    achievements: '',
    certifications: '',
    description: '',
    established: '',
    location: '',
    rating: '',
    image: '',
    products: [],
  });

  const [errors, setErrors] = useState({});
  const [loading, setLoading] = useState(false);

  const handleChange = (e) => {
    const { name, value } = e.target;
    if (name.includes('.')) {
      const [parent, child] = name.split('.');
      setFormData(prev => ({
        ...prev,
        [parent]: {
          ...prev[parent],
          [child]: value,
        },
      }));
    } else {
      setFormData(prev => ({
        ...prev,
        [name]: value,
      }));
    }
  };

  const handleFounderChange = (index, field, value) => {
    const newFounders = [...formData.founders];
    newFounders[index][field] = value;
    setFormData(prev => ({
      ...prev,
      founders: newFounders,
    }));
  };

  const handleProductChange = (product) => {
    setFormData(prev => ({
      ...prev,
      products: prev.products.includes(product)
        ? prev.products.filter(p => p !== product)
        : [...prev.products, product],
    }));
  };

  const addFounder = () => {
    setFormData(prev => ({
      ...prev,
      founders: [...prev.founders, { name: '', experience: '', qualification: '' }],
    }));
  };

  const removeFounder = (index) => {
    setFormData(prev => ({
      ...prev,
      founders: prev.founders.filter((_, i) => i !== index),
    }));
  };

  const validateForm = () => {
    const newErrors = {};

    console.log('Validating form with data:', formData);

    // Required fields validation
    if (!formData.companyName.trim()) {
      newErrors.companyName = 'Company name is required';
    }

    if (!formData.location.trim()) {
      newErrors.location = 'Location is required';
    }

    // Email validation
    if (formData.contact.email && !/\S+@\S+\.\S+/.test(formData.contact.email)) {
      newErrors.email = 'Please enter a valid email address';
    }

    // Phone validation (basic)
    if (formData.contact.phone && !/^\+?[\d\s\-\(\)]{10,}$/.test(formData.contact.phone)) {
      newErrors.phone = 'Please enter a valid phone number';
    }

    // GST validation (basic Indian GST format)
    if (formData.gstNumber && !/^[0-9]{2}[A-Z]{5}[0-9]{4}[A-Z]{1}[1-9A-Z]{1}Z[0-9A-Z]{1}$/.test(formData.gstNumber)) {
      newErrors.gstNumber = 'Please enter a valid GST number';
    }

    // PAN validation (Indian PAN format)
    if (formData.panNumber && !/^[A-Z]{5}[0-9]{4}[A-Z]{1}$/.test(formData.panNumber)) {
      newErrors.panNumber = 'Please enter a valid PAN number';
    }

    // Rating validation
    if (formData.rating && (parseFloat(formData.rating) < 0 || parseFloat(formData.rating) > 5)) {
      newErrors.rating = 'Rating must be between 0 and 5';
    }

    // Established year validation
    if (formData.established && (parseInt(formData.established) < 1800 || parseInt(formData.established) > new Date().getFullYear())) {
      newErrors.established = 'Please enter a valid year';
    }

    setErrors(newErrors);
    console.log('Validation errors:', newErrors);
    console.log('Validation result:', Object.keys(newErrors).length === 0);
    return Object.keys(newErrors).length === 0;
  };

  const handleSubmit = async (e) => {
    console.log('handleSubmit called'); // Added log to confirm function call
    e.preventDefault();

    console.log('Form data:', formData);

    if (!validateForm()) {
      console.log('Form validation failed');
      return;
    }

    console.log('Form validation passed');

    setLoading(true);

    try {
      const payload = {
        ...formData,
        companyInfo: {
          ...formData.companyInfo,
          employees: formData.companyInfo.employees ? parseInt(formData.companyInfo.employees) : undefined,
          exportCountries: formData.companyInfo.exportCountries ? parseInt(formData.companyInfo.exportCountries) : undefined,
        },
        established: formData.established ? parseInt(formData.established) : undefined,
        rating: formData.rating ? parseFloat(formData.rating) : undefined,
        specializations: formData.specializations ? formData.specializations.split(',').map(s => s.trim()).filter(s => s) : [],
        achievements: formData.achievements ? formData.achievements.split(',').map(s => s.trim()).filter(s => s) : [],
        certifications: formData.certifications ? formData.certifications.split(',').map(s => s.trim()).filter(s => s) : [],
        founders: formData.founders.filter(f => f.name.trim()),
        // userId: 1, // Remove this to let backend create system user automatically
        productIds: formData.products, // Map products array to productIds for backend
      };

      console.log('Payload to submit:', payload);
      console.log('Calling onSubmit function...');
      
      await onSubmit(payload);
      
      console.log('onSubmit completed successfully');

      // Reset form on success
      setFormData({
        companyName: '',
        businessType: '',
        gstNumber: '',
        panNumber: '',
        businessAddress: '',
        websiteUrl: '',
        contact: {
          phone: '',
          email: '',
          website: '',
          address: '',
        },
        companyInfo: {
          employees: '',
          annualTurnover: '',
          exportCountries: '',
        },
        founders: [{ name: '', experience: '', qualification: '' }],
        specializations: '',
        achievements: '',
        certifications: '',
        description: '',
        established: '',
        location: '',
        rating: '',
        image: '',
        products: [],
      });
      setErrors({});
    } catch (error) {
      console.error('Error submitting form:', error);
      setErrors({ submit: error.message || 'Failed to add manufacturer' });
    } finally {
      setLoading(false);
    }
  };

  return (
    <Modal isOpen={isOpen} onClose={onClose} title="Add New Manufacturer">
      <form onSubmit={handleSubmit} className="space-y-6 max-h-150 overflow-y-auto">
        {errors.submit && (
          <div className="bg-red-100 border border-red-400 text-red-700 px-4 py-3 rounded">
            {errors.submit}
          </div>
        )}
        {/* Basic Info */}
        <div className="grid grid-cols-2 gap-4">
          <div>
            <label className="block text-sm font-medium text-gray-700">Company Name *</label>
            <input
              type="text"
              name="companyName"
              value={formData.companyName}
              onChange={handleChange}
              required
              className="mt-1 block w-full border border-gray-300 rounded-md shadow-sm p-2"
            />
            {errors.companyName && <p className="text-red-500 text-sm mt-1">{errors.companyName}</p>}
          </div>
          <div>
            <label className="block text-sm font-medium text-gray-700">Business Type</label>
            <input
              type="text"
              name="businessType"
              value={formData.businessType}
              onChange={handleChange}
              className="mt-1 block w-full border border-gray-300 rounded-md shadow-sm p-2"
            />
          </div>
        </div>

        {/* GST and PAN */}
        <div className="grid grid-cols-2 gap-4">
          <div>
            <label className="block text-sm font-medium text-gray-700">GST Number</label>
            <input
              type="text"
              name="gstNumber"
              value={formData.gstNumber}
              onChange={handleChange}
              className="mt-1 block w-full border border-gray-300 rounded-md shadow-sm p-2"
            />
          </div>
          <div>
            <label className="block text-sm font-medium text-gray-700">PAN Number</label>
            <input
              type="text"
              name="panNumber"
              value={formData.panNumber}
              onChange={handleChange}
              className="mt-1 block w-full border border-gray-300 rounded-md shadow-sm p-2"
            />
          </div>
        </div>

        {/* Address and Website */}
        <div className="grid grid-cols-2 gap-4">
          <div>
            <label className="block text-sm font-medium text-gray-700">Business Address</label>
            <textarea
              name="businessAddress"
              value={formData.businessAddress}
              onChange={handleChange}
              rows={3}
              className="mt-1 block w-full border border-gray-300 rounded-md shadow-sm p-2"
            />
          </div>
          <div>
            <label className="block text-sm font-medium text-gray-700">Website URL</label>
            <input
              type="url"
              name="websiteUrl"
              value={formData.websiteUrl}
              onChange={handleChange}
              className="mt-1 block w-full border border-gray-300 rounded-md shadow-sm p-2"
            />
          </div>
        </div>

        {/* Contact Info */}
        <div className="border-t pt-4">
          <h3 className="text-lg font-medium text-gray-900 mb-4">Contact Information</h3>
          <div className="grid grid-cols-2 gap-4">
            <div>
              <label className="block text-sm font-medium text-gray-700">Phone</label>
              <input
                type="tel"
                name="contact.phone"
                value={formData.contact.phone}
                onChange={handleChange}
                className="mt-1 block w-full border border-gray-300 rounded-md shadow-sm p-2"
              />
            </div>
            <div>
              <label className="block text-sm font-medium text-gray-700">Email</label>
              <input
                type="email"
                name="contact.email"
                value={formData.contact.email}
                onChange={handleChange}
                className="mt-1 block w-full border border-gray-300 rounded-md shadow-sm p-2"
              />
            </div>
          </div>
          <div className="mt-4">
            <label className="block text-sm font-medium text-gray-700">Address</label>
            <textarea
              name="contact.address"
              value={formData.contact.address}
              onChange={handleChange}
              rows={2}
              className="mt-1 block w-full border border-gray-300 rounded-md shadow-sm p-2"
            />
          </div>
        </div>

        {/* Company Info */}
        <div className="border-t pt-4">
          <h3 className="text-lg font-medium text-gray-900 mb-4">Company Information</h3>
          <div className="grid grid-cols-3 gap-4">
            <div>
              <label className="block text-sm font-medium text-gray-700">Employees</label>
              <input
                type="number"
                name="companyInfo.employees"
                value={formData.companyInfo.employees}
                onChange={handleChange}
                className="mt-1 block w-full border border-gray-300 rounded-md shadow-sm p-2"
              />
            </div>
            <div>
              <label className="block text-sm font-medium text-gray-700">Annual Turnover</label>
              <input
                type="text"
                name="companyInfo.annualTurnover"
                value={formData.companyInfo.annualTurnover}
                onChange={handleChange}
                className="mt-1 block w-full border border-gray-300 rounded-md shadow-sm p-2"
              />
            </div>
            <div>
              <label className="block text-sm font-medium text-gray-700">Export Countries</label>
              <input
                type="number"
                name="companyInfo.exportCountries"
                value={formData.companyInfo.exportCountries}
                onChange={handleChange}
                className="mt-1 block w-full border border-gray-300 rounded-md shadow-sm p-2"
              />
            </div>
          </div>
        </div>

        {/* Founders */}
        <div className="border-t pt-4">
          <h3 className="text-lg font-medium text-gray-900 mb-4">Founders</h3>
          {formData.founders.map((founder, index) => (
            <div key={index} className="grid grid-cols-4 gap-4 mb-4">
              <div>
                <label className="block text-sm font-medium text-gray-700">Name</label>
                <input
                  type="text"
                  value={founder.name}
                  onChange={(e) => handleFounderChange(index, 'name', e.target.value)}
                  className="mt-1 block w-full border border-gray-300 rounded-md shadow-sm p-2"
                />
              </div>
              <div>
                <label className="block text-sm font-medium text-gray-700">Experience</label>
                <input
                  type="text"
                  value={founder.experience}
                  onChange={(e) => handleFounderChange(index, 'experience', e.target.value)}
                  className="mt-1 block w-full border border-gray-300 rounded-md shadow-sm p-2"
                />
              </div>
              <div>
                <label className="block text-sm font-medium text-gray-700">Qualification</label>
                <input
                  type="text"
                  value={founder.qualification}
                  onChange={(e) => handleFounderChange(index, 'qualification', e.target.value)}
                  className="mt-1 block w-full border border-gray-300 rounded-md shadow-sm p-2"
                />
              </div>
              <div className="flex items-end">
                <button
                  type="button"
                  onClick={() => removeFounder(index)}
                  className="bg-red-500 text-white px-3 py-2 rounded-md"
                >
                  Remove
                </button>
              </div>
            </div>
          ))}
          <button
            type="button"
            onClick={addFounder}
            className="bg-blue-500 text-white px-4 py-2 rounded-md"
          >
            Add Founder
          </button>
        </div>

        {/* Products */}
        <div className="border-t pt-4">
          <h3 className="text-lg font-medium text-gray-900 mb-4">Products</h3>
          <div className="grid grid-cols-2 gap-4">
            {['Red Bricks', 'Clay', 'Wood', 'Clay Tiles', 'Soil', 'M-Sand'].map((product) => (
              <label key={product} className="flex items-center">
                <input
                  type="checkbox"
                  checked={formData.products.includes(product)}
                  onChange={() => handleProductChange(product)}
                  className="mr-2"
                />
                {product}
              </label>
            ))}
          </div>
        </div>

        {/* Arrays */}
        <div className="grid grid-cols-1 gap-4">
          <div>
            <label className="block text-sm font-medium text-gray-700">Specializations (comma separated)</label>
            <input
              type="text"
              name="specializations"
              value={formData.specializations}
              onChange={handleChange}
              className="mt-1 block w-full border border-gray-300 rounded-md shadow-sm p-2"
            />
          </div>
          <div>
            <label className="block text-sm font-medium text-gray-700">Achievements (comma separated)</label>
            <input
              type="text"
              name="achievements"
              value={formData.achievements}
              onChange={handleChange}
              className="mt-1 block w-full border border-gray-300 rounded-md shadow-sm p-2"
            />
          </div>
          <div>
            <label className="block text-sm font-medium text-gray-700">Certifications (comma separated)</label>
            <input
              type="text"
              name="certifications"
              value={formData.certifications}
              onChange={handleChange}
              className="mt-1 block w-full border border-gray-300 rounded-md shadow-sm p-2"
            />
          </div>
        </div>

        {/* Other fields */}
        <div className="grid grid-cols-2 gap-4">
          <div>
            <label className="block text-sm font-medium text-gray-700">Description</label>
            <textarea
              name="description"
              value={formData.description}
              onChange={handleChange}
              rows={3}
              className="mt-1 block w-full border border-gray-300 rounded-md shadow-sm p-2"
            />
          </div>
          <div className="space-y-4">
            <div>
              <label className="block text-sm font-medium text-gray-700">Established Year</label>
              <input
                type="number"
                name="established"
                value={formData.established}
                onChange={handleChange}
                className="mt-1 block w-full border border-gray-300 rounded-md shadow-sm p-2"
              />
            </div>
            <div>
              <label className="block text-sm font-medium text-gray-700">Location *</label>
              <input
                type="text"
                name="location"
                value={formData.location}
                onChange={handleChange}
                required
                className="mt-1 block w-full border border-gray-300 rounded-md shadow-sm p-2"
              />
              {errors.location && <p className="text-red-500 text-sm mt-1">{errors.location}</p>}
            </div>
            <div>
              <label className="block text-sm font-medium text-gray-700">Rating</label>
              <input
                type="number"
                step="0.1"
                name="rating"
                value={formData.rating}
                onChange={handleChange}
                className="mt-1 block w-full border border-gray-300 rounded-md shadow-sm p-2"
              />
            </div>
            <div>
              <label className="block text-sm font-medium text-gray-700">Image URL</label>
              <input
                type="url"
                name="image"
                value={formData.image}
                onChange={handleChange}
                className="mt-1 block w-full border border-gray-300 rounded-md shadow-sm p-2"
              />
            </div>
          </div>
        </div>

        <div className="flex justify-end space-x-4">
          <Button type="button" onClick={onClose} variant="secondary" disabled={loading}>
            Cancel
          </Button>
          <Button type="submit" variant="primary" disabled={loading}>
            {loading ? 'Adding...' : 'Add Manufacturer'}
          </Button>
        </div>
      </form>
    </Modal>
  );
};

export default AddManufacturerModal;<|MERGE_RESOLUTION|>--- conflicted
+++ resolved
@@ -2,11 +2,8 @@
 import Modal from '../../../../components/ui/Modal';
 import Button from '../../../../components/ui/Button';
 
-<<<<<<< HEAD
-=======
-
-
->>>>>>> 5505f054
+
+
 const AddManufacturerModal = ({ isOpen, onClose, onSubmit }) => {
   const [formData, setFormData] = useState({
     companyName: '',

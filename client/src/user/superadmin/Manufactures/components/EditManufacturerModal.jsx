--- conflicted
+++ resolved
@@ -2,11 +2,8 @@
 import Modal from '../../../../components/ui/Modal';
 import Button from '../../../../components/ui/Button';
 
-<<<<<<< HEAD
-=======
-
-
->>>>>>> 5505f054
+
+
 const EditManufacturerModal = ({ isOpen, onClose, onSubmit, manufacturer }) => {
   const [formData, setFormData] = useState({
     companyName: '',

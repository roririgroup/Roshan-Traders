--- conflicted
+++ resolved
@@ -17,9 +17,5 @@
   </div>
 )
 
-<<<<<<< HEAD
-export default InfoCard
-=======
 
-export default InfoCard
->>>>>>> 5505f054
+export default InfoCard
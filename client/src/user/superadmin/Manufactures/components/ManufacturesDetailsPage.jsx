import { useState, useEffect } from 'react';
import { useParams, Link } from 'react-router-dom';
import {
  ArrowLeft,
  Phone,
  Mail,
  Globe,
  MapPin,
  Award,
  Users,
  TrendingUp,
  Building,
  Calendar,
  Info,
  Package,
  FileText,
  Star,
  Share2,
  Heart,
  MessageCircle,
  Download,
  ExternalLink,
  CheckCircle,
  Shield,
  Clock,
  Target,
  ShoppingCart,
  User,
  MapPin as LocationIcon,
  DollarSign,
  CheckCircle2,
  Clock3,
  AlertCircle,
} from 'lucide-react';
import { getManufacturerById } from '../manufactures.js';

// StatCard Component
function StatCard({ icon, label, value, color, gradient }) {
  return (
    <div className={`bg-gradient-to-br ${gradient} rounded-3xl p-8 text-center shadow-xl hover:shadow-2xl transition-all duration-300 transform hover:-translate-y-2`}>
      <div className="w-14 h-14 rounded-2xl flex items-center justify-center mx-auto mb-5 bg-white/30 backdrop-blur-md shadow-md">
        {icon}
      </div>
      <h3 className={`font-extrabold text-3xl tracking-tight ${color}`}>{value}</h3>
      <p className={`text-sm font-medium ${color} opacity-80`}>{label}</p>
    </div>
  );
}

// TabButton Component
function TabButton({ active, onClick, children }) {
  return (
    <button
      onClick={onClick}
      className={`px-6 py-3 font-semibold rounded-2xl transition-all duration-300 ${
        active
          ? 'bg-gradient-to-r from-blue-500 to-indigo-600 text-white shadow-lg scale-105'
          : 'bg-white/70 text-gray-600 hover:bg-white hover:text-blue-600 border border-gray-200'
      }`}
    >
      {children}
    </button>
  );
}

// ActionButton Component
function ActionButton({ icon, label, onClick, variant = 'primary' }) {
  const baseClasses = "flex items-center justify-center gap-2 px-6 py-3 rounded-2xl font-semibold transition-all duration-300 transform hover:scale-105 shadow-md";
  const variants = {
    primary: "bg-gradient-to-r from-blue-500 to-indigo-600 text-white hover:from-blue-600 hover:to-indigo-700",
    secondary: "bg-white/90 text-gray-700 hover:bg-gray-100 border border-gray-200",
    success: "bg-gradient-to-r from-green-500 to-emerald-600 text-white hover:from-green-600 hover:to-emerald-700",
    outline: "bg-transparent text-blue-600 border-2 border-blue-500 hover:bg-blue-50"
  };
  return (
    <button onClick={onClick} className={`${baseClasses} ${variants[variant]}`}>
      {icon}
      {label}
    </button>
  );
}

export default function ManufacturerDetailsPage() {
  const { manufacturerId } = useParams();
  const [manufacturer, setManufacturer] = useState(null);
  const [loading, setLoading] = useState(true);
  const [error, setError] = useState(null);
  const [activeTab, setActiveTab] = useState('about'); // Set about as default tab
  const [isFavorited, setIsFavorited] = useState(false);
  const [employees, setEmployees] = useState([]);
  const [employeesLoading, setEmployeesLoading] = useState(false);
  const [employeesError, setEmployeesError] = useState(null);
  const [employeeStats, setEmployeeStats] = useState(null);

  useEffect(() => {
    fetchManufacturer();
  }, [manufacturerId]);

<<<<<<< HEAD
=======
  // Fetch employees when employees tab is clicked
  useEffect(() => {
    if (activeTab === 'employees' && manufacturerId) {
      fetchEmployees();
      fetchEmployeeStats();
    }
  }, [activeTab, manufacturerId]);

  const fetchEmployees = async () => {
    try {
      setEmployeesLoading(true);
      setEmployeesError(null);
      const response = await fetch(`http://localhost:7700/api/manufacturer/${manufacturerId}/employees`);
      if (response.ok) {
        const data = await response.json();
        setEmployees(data.data || []);
      } else {
        setEmployeesError('Failed to load employees');
      }
    } catch (error) {
      console.error('Error fetching employees:', error);
      setEmployeesError('Failed to load employees');
    } finally {
      setEmployeesLoading(false);
    }
  };

  const fetchEmployeeStats = async () => {
    try {
      const response = await fetch(`http://localhost:7700/api/manufacturer/${manufacturerId}/employee-stats`);
      if (response.ok) {
        const data = await response.json();
        setEmployeeStats(data.data || data);
      } else {
        console.error('Failed to load employee stats');
      }
    } catch (error) {
      console.error('Error fetching employee stats:', error);
    }
  };

>>>>>>> 5505f054
  const fetchManufacturer = async () => {
    try {
      setLoading(true);
      const response = await fetch(`http://localhost:7700/api/manufacturers/${manufacturerId}`);
      if (response.ok) {
        const data = await response.json();
        // Transform API data to match the expected format
        const transformedManufacturer = {
          id: data.id,
          name: data.companyName,
          location: data.location,
          specialization: data.specializations?.map(s => s.specialization.name).join(', ') || 'General',
          established: data.established,
          rating: data.rating,
          image: data.image,
          logo: data.logo || data.image,
          description: data.description,
          founder: data.founders?.[0] ? {
            name: data.founders[0].name,
            experience: data.founders[0].experience || 'N/A',
            qualification: data.founders[0].qualification || 'N/A'
          } : null,
          contact: {
            phone: data.contact?.phone || 'N/A',
            email: data.contact?.email || 'N/A',
            website: data.contact?.website || 'N/A',
            address: data.contact?.address || 'N/A'
          },
          products: data.manufacturerProducts ? data.manufacturerProducts.map(mp => mp.product) : [],
          productsCount: data.productsCount || 0,
          turnover: data.companyInfo?.annualTurnover || 'N/A',
          exportCountries: data.exportCountriesCount || data.companyInfo?.exportCountries?.length || 0,
          teamSize: data.companyInfo?.employees || 0,
          specializations: data.specializations?.map(s => s.specialization.name) || [],
          achievements: data.achievements || [],
          orders: data.orders || [],
          companyInfo: {
            certifications: data.companyInfo?.certifications || []
          }
        };
        setManufacturer(transformedManufacturer);
      } else {
        // Fallback to local data if API fails
        const localManufacturer = getManufacturerById(manufacturerId);
        if (localManufacturer) {
          setManufacturer(localManufacturer);
        } else {
          setError('Manufacturer not found');
        }
      }
    } catch (error) {
      console.error('Error fetching manufacturer:', error);
      // Fallback to local data
      const localManufacturer = getManufacturerById(manufacturerId);
      if (localManufacturer) {
        setManufacturer(localManufacturer);
      } else {
        setError('Failed to load manufacturer details');
      }
    } finally {
      setLoading(false);
    }
  };

  if (loading) {
    return (
      <div className="min-h-screen bg-gradient-to-br from-slate-50 via-blue-50 to-indigo-50 flex items-center justify-center">
        <div className="text-center p-12 bg-white/80 backdrop-blur-sm rounded-3xl shadow-2xl max-w-md mx-auto">
          <div className="w-20 h-20 bg-blue-100 rounded-full flex items-center justify-center mx-auto mb-6 animate-pulse">
            <Award className="w-10 h-10 text-blue-500" />
          </div>
          <h2 className="text-2xl font-bold text-gray-800 mb-4">
            Loading Manufacturer Details
          </h2>
          <p className="text-gray-600 mb-8">Please wait while we fetch the manufacturer information...</p>
          <div className="flex justify-center">
            <div className="animate-spin rounded-full h-8 w-8 border-b-2 border-blue-500"></div>
          </div>
        </div>
      </div>
    );
  }

  if (error || !manufacturer) {
    return (
      <div className="min-h-screen bg-gradient-to-br from-slate-50 via-blue-50 to-indigo-50 flex items-center justify-center">
        <div className="text-center p-12 bg-white/80 backdrop-blur-sm rounded-3xl shadow-2xl max-w-md mx-auto">
          <div className="w-20 h-20 bg-red-100 rounded-full flex items-center justify-center mx-auto mb-6">
            <Award className="w-10 h-10 text-red-500" />
          </div>
          <h2 className="text-2xl font-bold text-gray-800 mb-4">
            {error || 'Manufacturer Not Found'}
          </h2>
          <p className="text-gray-600 mb-8">
            {error ? 'Failed to load manufacturer details. Please try again.' : 'The manufacturer you\'re looking for doesn\'t exist or has been removed.'}
          </p>
          <Link
            to="/Manufactures/ManufacturersPage"
            className="inline-flex items-center px-6 py-3 bg-blue-500 text-white rounded-xl hover:bg-blue-600 transition-colors duration-200 font-semibold"
          >
            <ArrowLeft className="w-4 h-4 mr-2" />
            Back to Manufacturers
          </Link>
        </div>
      </div>
    );
  }

  // Calculate order statistics
  const totalOrders = manufacturer.orders ? manufacturer.orders.length : 0;
  const completedOrders = manufacturer.orders ? manufacturer.orders.filter(order => order.status === 'completed').length : 0;
  const inProgressOrders = manufacturer.orders ? manufacturer.orders.filter(order => order.status === 'in_progress').length : 0;
  const pendingOrders = manufacturer.orders ? manufacturer.orders.filter(order => order.status === 'pending').length : 0;

  return (
    <div className="min-h-screen bg-gradient-to-br from-slate-50 via-blue-50 to-indigo-50 text-gray-800">
      {/* Hero Section */}
      <div className="relative overflow-hidden">
        {/* Background Image */}
        <div className="absolute inset-0">
          <img
            src={manufacturer.image}
            alt={manufacturer.name}
            className="w-full h-full object-cover"
          />
          <div className="absolute inset-0 bg-gradient-to-r from-black/60 via-black/40 to-transparent"></div>
        </div>

        {/* Navigation */}
        <div className="relative z-10 bg-white/10 backdrop-blur-md border-b border-white/20">
          <div className="max-w-7xl mx-auto px-6 py-4">
            <Link
              to="/dashboard/manufacturers"
              className="inline-flex items-center text-white hover:text-blue-200 font-semibold transition-colors duration-200"
            >
              <ArrowLeft className="w-4 h-4 mr-2" />
              Back to Manufacturers
            </Link>
          </div>
        </div>

        {/* Hero Content */}
        <div className="relative z-10 max-w-7xl mx-auto px-6 py-16">
          <div className="flex flex-col lg:flex-row items-start lg:items-end gap-8">
            {/* Company Info */}
            <div className="flex-1">
              <div className="flex items-center gap-4 mb-6">
                <img
                  src={manufacturer.logo}
                  alt={`${manufacturer.name} logo`}
                  className="w-20 h-20 rounded-2xl object-cover border-4 border-white/20 shadow-2xl"
                />
                <div className="flex items-center gap-2">
                  <div className="flex">
                    {[...Array(5)].map((_, i) => (
                      <Star key={i} className="w-5 h-5 text-yellow-400 fill-current" />
                    ))}
                  </div>
                  <span className="text-white/90 font-semibold">{manufacturer.rating}</span>
                </div>
              </div>
              
              <h1 className="text-5xl font-bold text-white mb-4">
                {manufacturer.name}
              </h1>
              
              <div className="flex items-center text-white/90 mb-6">
                <MapPin className="w-5 h-5 mr-2 text-blue-300" />
                <span className="text-lg">{manufacturer.location}</span>
                <span className="mx-3">•</span>
                <span className="text-lg">{manufacturer.specialization}</span>
              </div>

              <p className="text-white/80 text-lg leading-relaxed max-w-3xl">
                {manufacturer.description}
              </p>
            </div>

            {/* Action Buttons */}
            <div className="flex flex-col sm:flex-row gap-4">
              <ActionButton
                icon={<MessageCircle className="w-5 h-5" />}
                label="Contact Now"
                onClick={() => console.log('Contact clicked')}
                variant="primary"
              />
              <ActionButton
                icon={<Heart className={`w-5 h-5 ${isFavorited ? 'fill-current' : ''}`} />}
                label={isFavorited ? 'Favorited' : 'Add to Favorites'}
                onClick={() => setIsFavorited(!isFavorited)}
                variant={isFavorited ? 'success' : 'secondary'}
              />
              <ActionButton
                icon={<Share2 className="w-5 h-5" />}
                label="Share"
                onClick={() => console.log('Share clicked')}
                variant="outline"
              />
            </div>
          </div>
        </div>
      </div>

      {/* Stats Section */}
      <div className="max-w-7xl mx-auto px-6 py-12">
        <div className="grid md:grid-cols-2 lg:grid-cols-5 gap-6 mb-12">
          <StatCard
            icon={<Package className="w-6 h-6 text-blue-600" />}
            label="Products"
            value={manufacturer.productsCount}
            color="text-blue-600"
            gradient="from-blue-50 to-blue-100"
          />
          
          <StatCard
            icon={<TrendingUp className="w-6 h-6 text-purple-600" />}
            label="Annual Turnover"
            value={manufacturer.turnover}
            color="text-purple-600"
            gradient="from-purple-50 to-purple-100"
          />
          
          <StatCard
            icon={<Globe className="w-6 h-6 text-amber-600" />}
            label="Export Countries"
            value={`${manufacturer.exportCountries}+`}
            color="text-amber-600"
            gradient="from-amber-50 to-amber-100"
          />
          
          <StatCard
            icon={<ShoppingCart className="w-6 h-6 text-indigo-600" />}
            label="Total Orders"
            value={totalOrders}
            color="text-indigo-600"
            gradient="from-indigo-50 to-indigo-100"
          />
          
          <StatCard
            icon={<Users className="w-6 h-6 text-green-600" />}
            label="Team Size"
            value={`${manufacturer.teamSize}+`}
            color="text-green-600"
            gradient="from-green-50 to-green-100"
          />
        </div>

        <div className="grid lg:grid-cols-3 gap-8">
          {/* Sidebar */}
          <div className="space-y-8">
            {/* Contact Information */}
            <div className="bg-white/70 backdrop-blur-sm rounded-2xl shadow-lg border border-gray-200/50 overflow-hidden">
              <div className="bg-gradient-to-r from-blue-500 to-purple-600 p-6">
                <h3 className="text-xl font-bold text-white flex items-center">
                  <MessageCircle className="w-5 h-5 mr-2" />
                  Contact Information
                </h3>
              </div>
              <div className="p-6">
                <div className="space-y-6">
                  <div className="flex items-start group">
                    <div className="w-12 h-12 bg-blue-100 rounded-xl flex items-center justify-center mr-4 group-hover:bg-blue-200 transition-colors duration-200">
                      <Phone className="w-5 h-5 text-blue-600" />
                    </div>
                    <div>
                      <p className="font-semibold text-gray-800 mb-1">Phone</p>
                      <a href={`tel:${manufacturer.contact.phone}`} className="text-blue-600 hover:text-blue-800 transition-colors duration-200">
                        {manufacturer.contact.phone}
                      </a>
                    </div>
                  </div>
                  <div className="flex items-start group">
                    <div className="w-12 h-12 bg-green-100 rounded-xl flex items-center justify-center mr-4 group-hover:bg-green-200 transition-colors duration-200">
                      <Mail className="w-5 h-5 text-green-600" />
                    </div>
                    <div>
                      <p className="font-semibold text-gray-800 mb-1">Email</p>
                      <a href={`mailto:${manufacturer.contact.email}`} className="text-blue-600 hover:text-blue-800 transition-colors duration-200">
                        {manufacturer.contact.email}
                      </a>
                    </div>
                  </div>
                  <div className="flex items-start group">
                    <div className="w-12 h-12 bg-purple-100 rounded-xl flex items-center justify-center mr-4 group-hover:bg-purple-200 transition-colors duration-200">
                      <Globe className="w-5 h-5 text-purple-600" />
                    </div>
                    <div>
                      <p className="font-semibold text-gray-800 mb-1">Website</p>
                      <a
                        href={`https://${manufacturer.contact.website}`}
                        target="_blank"
                        rel="noopener noreferrer"
                        className="text-blue-600 hover:text-blue-800 transition-colors duration-200 flex items-center"
                      >
                        {manufacturer.contact.website}
                        <ExternalLink className="w-4 h-4 ml-1" />
                      </a>
                    </div>
                  </div>
                  <div className="flex items-start group">
                    <div className="w-12 h-12 bg-red-100 rounded-xl flex items-center justify-center mr-4 group-hover:bg-red-200 transition-colors duration-200">
                      <Building className="w-5 h-5 text-red-600" />
                    </div>
                    <div>
                      <p className="font-semibold text-gray-800 mb-1">Address</p>
                      <p className="text-gray-600 text-sm leading-relaxed">
                        {manufacturer.contact.address}
                      </p>
                    </div>
                  </div>
                </div>
              </div>
            </div>

            {/* Order Statistics */}
            <div className="bg-white/70 backdrop-blur-sm rounded-2xl shadow-lg border border-gray-200/50 overflow-hidden">
              <div className="bg-gradient-to-r from-indigo-500 to-purple-600 p-6">
                <h3 className="text-xl font-bold text-white flex items-center">
                  <ShoppingCart className="w-5 h-5 mr-2" />
                  Order Statistics
                </h3>
              </div>
              <div className="p-6">
                <div className="space-y-4">
                  <div className="flex justify-between items-center">
                    <span className="text-gray-600">Total Orders</span>
                    <span className="font-bold text-indigo-600">{totalOrders}</span>
                  </div>
                  <div className="flex justify-between items-center">
                    <span className="text-gray-600">Completed</span>
                    <span className="font-bold text-green-600">{completedOrders}</span>
                  </div>
                  <div className="flex justify-between items-center">
                    <span className="text-gray-600">In Progress</span>
                    <span className="font-bold text-yellow-600">{inProgressOrders}</span>
                  </div>
                  <div className="flex justify-between items-center">
                    <span className="text-gray-600">Pending</span>
                    <span className="font-bold text-red-600">{pendingOrders}</span>
                  </div>
                </div>
              </div>
            </div>
          </div>

          {/* Main Content */}
          <div className="lg:col-span-2 space-y-8">
            {/* Tabs Navigation */}
            <div className="bg-white/70 backdrop-blur-sm rounded-2xl shadow-lg border border-gray-200/50 overflow-hidden">
              <div className="bg-gradient-to-r from-gray-50 to-gray-100 p-6">
                <nav className="flex flex-wrap gap-3" aria-label="Tabs">
                  <TabButton
                    active={activeTab === 'orders'}
                    onClick={() => setActiveTab('orders')}
                  >
                    <ShoppingCart className="w-5 h-5 mr-2" />
                    Orders ({totalOrders})
                  </TabButton>
                  <TabButton
                    active={activeTab === 'about'}
                    onClick={() => setActiveTab('about')}
                  >
                    <Info className="w-5 h-5 mr-2" />
                    About Company
                  </TabButton>
                  <TabButton
                    active={activeTab === 'products'}
                    onClick={() => setActiveTab('products')}
                  >
                    <Package className="w-5 h-5 mr-2" />
                    Products
                  </TabButton>
                  <TabButton
                    active={activeTab === 'certifications'}
                    onClick={() => setActiveTab('certifications')}
                  >
                    <FileText className="w-5 h-5 mr-2" />
                    Certifications
                  </TabButton>
<<<<<<< HEAD
=======
                  <TabButton
                    active={activeTab === 'employees'}
                    onClick={() => setActiveTab('employees')}
                  >
                    <Users className="w-5 h-5 mr-2" />
                    Employees ({employees.length || manufacturer.teamSize || 0})
                  </TabButton>
                   <TabButton
                    active={activeTab === 'orders'}
                    onClick={() => setActiveTab('orders')}
                  >
                    <ShoppingCart className="w-5 h-5 mr-2" />
                    Orders ({totalOrders})
                  </TabButton>
>>>>>>> 5505f054
                </nav>
              </div>

              <div className="p-8">
                {activeTab === 'orders' && (
                  <div className="space-y-6">
                    <div className="text-center mb-8">
                      <h3 className="text-2xl font-bold text-gray-800 mb-2">Order Management</h3>
                      <p className="text-gray-600">Track and manage all customer orders and their details</p>
                    </div>
                    
                    {/* Order Statistics Cards */}
                    <div className="grid md:grid-cols-4 gap-4 mb-8">
                      <div className="bg-gradient-to-br from-blue-50 to-blue-100 rounded-xl p-4 text-center">
                        <div className="w-8 h-8 bg-blue-500 rounded-lg flex items-center justify-center mx-auto mb-2">
                          <ShoppingCart className="w-4 h-4 text-white" />
                        </div>
                        <h4 className="font-bold text-blue-800 text-lg">{totalOrders}</h4>
                        <p className="text-blue-600 text-sm">Total Orders</p>
                      </div>
                      <div className="bg-gradient-to-br from-green-50 to-green-100 rounded-xl p-4 text-center">
                        <div className="w-8 h-8 bg-green-500 rounded-lg flex items-center justify-center mx-auto mb-2">
                          <CheckCircle2 className="w-4 h-4 text-white" />
                        </div>
                        <h4 className="font-bold text-green-800 text-lg">{completedOrders}</h4>
                        <p className="text-green-600 text-sm">Completed</p>
                      </div>
                      <div className="bg-gradient-to-br from-yellow-50 to-yellow-100 rounded-xl p-4 text-center">
                        <div className="w-8 h-8 bg-yellow-500 rounded-lg flex items-center justify-center mx-auto mb-2">
                          <Clock3 className="w-4 h-4 text-white" />
                        </div>
                        <h4 className="font-bold text-yellow-800 text-lg">{inProgressOrders}</h4>
                        <p className="text-yellow-600 text-sm">In Progress</p>
                      </div>
                      <div className="bg-gradient-to-br from-red-50 to-red-100 rounded-xl p-4 text-center">
                        <div className="w-8 h-8 bg-red-500 rounded-lg flex items-center justify-center mx-auto mb-2">
                          <AlertCircle className="w-4 h-4 text-white" />
                        </div>
                        <h4 className="font-bold text-red-800 text-lg">{pendingOrders}</h4>
                        <p className="text-red-600 text-sm">Pending</p>
                      </div>
                    </div>

                    {/* Orders List */}
                    <div className="space-y-4">
                      {manufacturer.orders && manufacturer.orders.length > 0 ? (
                        manufacturer.orders.map((order) => (
                          <div
                            key={order.id}
                            className="bg-white/80 backdrop-blur-sm rounded-2xl border border-gray-200/50 overflow-hidden hover:shadow-xl transition-all duration-300"
                          >
                            {/* Order Header */}
                            <div className="bg-gradient-to-r from-gray-50 to-gray-100 p-6 border-b border-gray-200/50">
                              <div className="flex flex-col lg:flex-row lg:items-center lg:justify-between gap-4">
                                <div className="flex items-center gap-4">
                                  <div className="w-12 h-12 bg-blue-500 rounded-xl flex items-center justify-center">
                                    <ShoppingCart className="w-6 h-6 text-white" />
                                  </div>
                                  <div>
                                    <h4 className="font-bold text-gray-800 text-lg">{order.id}</h4>
                                    <p className="text-gray-600 text-sm">{order.orderDate}</p>
                                  </div>
                                </div>
                                <div className="flex items-center gap-4">
                                  <div className="text-right">
                                    <p className="font-bold text-gray-800 text-lg">₹{order.totalAmount.toLocaleString()}</p>
                                    <p className="text-gray-600 text-sm">Total Amount</p>
                                  </div>
                                  <div className={`px-4 py-2 rounded-full text-sm font-medium ${
                                    order.status === 'completed' 
                                      ? 'bg-green-100 text-green-800' 
                                      : order.status === 'in_progress'
                                      ? 'bg-yellow-100 text-yellow-800'
                                      : 'bg-red-100 text-red-800'
                                  }`}>
                                    {order.status === 'completed' ? 'Completed' : 
                                     order.status === 'in_progress' ? 'In Progress' : 'Pending'}
                                  </div>
                                </div>
                              </div>
                            </div>
                            

                            {/* Order Details */}
                            <div className="p-6">
                              <div className="grid lg:grid-cols-2 gap-6">
                                {/* Customer Info */}
                                <div className="space-y-4">
                                  <h5 className="font-semibold text-gray-800 flex items-center">
                                    <User className="w-5 h-5 mr-2 text-blue-500" />
                                    Customer Information
                                  </h5>
                                  <div className="bg-gray-50 rounded-xl p-4">
                                    <p className="font-medium text-gray-800">{order.customerName}</p>
                                    <p className="text-gray-600 text-sm">{order.customerEmail}</p>
                                    <div className="flex items-start mt-2">
                                      <LocationIcon className="w-4 h-4 text-gray-400 mr-2 mt-1" />
                                      <p className="text-gray-600 text-sm">{order.deliveryAddress}</p>
                                    </div>
                                  </div>
                                </div>

                                {/* Order Items */}
                                <div className="space-y-4">
                                  <h5 className="font-semibold text-gray-800 flex items-center">
                                    <Package className="w-5 h-5 mr-2 text-green-500" />
                                    Order Items
                                  </h5>
                                  <div className="space-y-3">
                                    {order.items.map((item, index) => (
                                      <div key={index} className="bg-gray-50 rounded-xl p-4">
                                        <div className="flex justify-between items-start mb-2">
                                          <h6 className="font-medium text-gray-800">{item.productName}</h6>
                                          <span className="font-bold text-green-600">₹{item.totalPrice.toLocaleString()}</span>
                                        </div>
                                        <div className="flex justify-between text-sm text-gray-600">
                                          <span>Quantity: {item.quantity.toLocaleString()}</span>
                                          <span>Unit Price: ₹{item.unitPrice}</span>
                                        </div>
                                      </div>
                                    ))}
                                  </div>
                                </div>
                              </div>

                              {/* Order Notes */}
                              {order.notes && (
                                <div className="mt-4 bg-blue-50 rounded-xl p-4">
                                  <h6 className="font-medium text-blue-800 mb-1">Special Notes</h6>
                                  <p className="text-blue-700 text-sm">{order.notes}</p>
                                </div>
                              )}
                            </div>
                          </div>
                        ))
                      ) : (
                        <div className="text-center py-12">
                          <ShoppingCart className="w-16 h-16 text-gray-300 mx-auto mb-4" />
                          <h3 className="text-xl font-semibold text-gray-700 mb-2">No Orders Found</h3>
                          <p className="text-gray-500">This manufacturer doesn't have any orders yet.</p>
                        </div>
                      )}
                    </div>
                  </div>
                )}

                {activeTab === 'about' && (
                  <div className="space-y-8">
                    <div className="prose prose-lg max-w-none">
                      <p className="text-gray-700 leading-relaxed text-lg">
                        {manufacturer.description}
                      </p>
                    </div>

                    {/* Founder Information */}
                    <div className="bg-gradient-to-br from-indigo-50 to-indigo-100 rounded-2xl p-6 border border-indigo-200/50">
                      <h4 className="text-xl font-bold text-indigo-800 mb-4 flex items-center">
                        <User className="w-5 h-5 mr-2" />
                        Founder Information
                      </h4>
                      <div className="flex items-center space-x-4">
                        <div className="w-16 h-16 bg-indigo-500 rounded-full flex items-center justify-center">
                          <User className="w-8 h-8 text-white" />
                        </div>
                        <div>
                          <h5 className="text-2xl font-bold text-indigo-900 mb-1">
                            {manufacturer.founder.name}
                          </h5>
                          <p className="text-lg font-semibold text-indigo-700 mb-2">
                            {manufacturer.name}
                          </p>
                          <div className="flex items-center space-x-4 text-sm text-indigo-600">
                            <span className="flex items-center">
                              <Award className="w-4 h-4 mr-1" />
                              {manufacturer.founder.experience} experience
                            </span>
                            <span className="flex items-center">
                              <FileText className="w-4 h-4 mr-1" />
                              {manufacturer.founder.qualification}
                            </span>
                          </div>
                        </div>
                      </div>
                    </div>
                    
                    <div className="grid md:grid-cols-2 gap-8">
                      <div className="bg-gradient-to-br from-blue-50 to-blue-100 rounded-2xl p-6 border border-blue-200/50">
                        <h4 className="text-xl font-bold text-blue-800 mb-4 flex items-center">
                          <Target className="w-5 h-5 mr-2" />
                          Specializations
                        </h4>
                        <div className="flex flex-wrap gap-3">
                          {manufacturer.specializations.map((spec, index) => (
                            <span
                              key={index}
                              className="px-4 py-2 bg-blue-500 text-white rounded-full text-sm font-medium"
                            >
                              {spec}
                            </span>
                          ))}
                        </div>
                      </div>
                      
                      <div className="bg-gradient-to-br from-emerald-50 to-emerald-100 rounded-2xl p-6 border border-emerald-200/50">
                        <h4 className="text-xl font-bold text-emerald-800 mb-4 flex items-center">
                          <Award className="w-5 h-5 mr-2" />
                          Key Achievements
                        </h4>
                        <ul className="space-y-3">
                          {manufacturer.achievements.map((achievement, index) => (
                            <li key={index} className="flex items-start">
                              <CheckCircle className="w-5 h-5 text-emerald-500 mr-3 mt-0.5 flex-shrink-0" />
                              <span className="text-emerald-700 font-medium">
                                {achievement}
                              </span>
                            </li>
                          ))}
                        </ul>
                      </div>
                    </div>
                  </div>
                )}

                {activeTab === 'products' && (
                  <div className="space-y-6">
                    <div className="text-center mb-8">
                      <h3 className="text-2xl font-bold text-gray-800 mb-2">Our Product Portfolio</h3>
                      <p className="text-gray-600">High-quality products designed to meet your specific requirements</p>
                    </div>

                    {manufacturer.products && manufacturer.products.length > 0 ? (
                      <div className="grid md:grid-cols-2 gap-6">
                        {manufacturer.products.map((product) => (
                          <div
                            key={product.id}
                            className="bg-white/80 backdrop-blur-sm rounded-2xl p-6 border border-gray-200/50 hover:shadow-xl transition-all duration-300 transform hover:-translate-y-1"
                          >
                            {product.image && (
                              <div className="relative overflow-hidden rounded-xl mb-4">
                                <img
                                  src={product.image}
                                  alt={product.name}
                                  className="w-full h-48 object-cover transition-transform duration-300 hover:scale-105"
                                />
                                <div className="absolute top-4 right-4">
                                  <span className="px-3 py-1 bg-white/90 backdrop-blur-sm rounded-full text-sm font-medium text-gray-700">
                                    {product.category}
                                  </span>
                                </div>
                              </div>
                            )}

                            <h4 className="font-bold text-xl text-gray-800 mb-3">
                              {product.name}
                            </h4>

                            <div className="flex items-center justify-between mb-4">
                              <span className="text-lg font-semibold text-blue-600">
                                {product.category}
                              </span>
                              {/* <button className="px-4 py-2 bg-blue-500 text-white rounded-lg hover:bg-blue-600 transition-colors duration-200 text-sm font-medium">
                                View Details
                              </button> */}
                            </div>

                            <p className="text-gray-600 text-sm leading-relaxed">
                              {product.description || `Premium quality ${product.name.toLowerCase()} designed for durability and aesthetic appeal.`}
                            </p>
                          </div>
                        ))}
                      </div>
                    ) : (
                      <div className="text-center py-12">
                        <Package className="w-16 h-16 text-gray-300 mx-auto mb-4" />
                        <h3 className="text-xl font-semibold text-gray-700 mb-2">No Products Found</h3>
                        <p className="text-gray-500">This manufacturer doesn't have any products yet.</p>
                      </div>
                    )}
                  </div>
                )}

                {activeTab === 'certifications' && (
                  <div className="space-y-6">
                    <div className="text-center mb-8">
                      <h3 className="text-2xl font-bold text-gray-800 mb-2">Certifications & Standards</h3>
                      <p className="text-gray-600">Our commitment to quality and international standards</p>
                    </div>
                    
                    <div className="grid md:grid-cols-2 gap-6">
                      {manufacturer.companyInfo.certifications.map((cert, index) => (
                        <div
                          key={index}
                          className="bg-gradient-to-br from-purple-50 to-purple-100 rounded-2xl p-6 border border-purple-200/50 flex items-center"
                        >
                          <div className="w-12 h-12 bg-purple-500 rounded-xl flex items-center justify-center mr-4">
                            <Shield className="w-6 h-6 text-white" />
                          </div>
                          <div>
                            <h4 className="font-bold text-purple-800 text-lg">{cert}</h4>
                            <p className="text-purple-600 text-sm">Quality Assurance Certified</p>
                          </div>
                        </div>
                      ))}
                    </div>
                    
                    <div className="bg-gradient-to-r from-green-50 to-emerald-50 rounded-2xl p-6 border border-green-200/50">
                      <div className="flex items-center mb-4">
                        <CheckCircle className="w-8 h-8 text-green-500 mr-3" />
                        <h4 className="text-xl font-bold text-green-800">Quality Commitment</h4>
                      </div>
                      <p className="text-green-700 leading-relaxed">
                        All our products undergo rigorous quality testing and meet international standards. 
                        We maintain strict quality control processes to ensure customer satisfaction and product reliability.
                      </p>
                    </div>
                  </div>
                )}
<<<<<<< HEAD
=======

                {activeTab === 'employees' && (
                  <div className="space-y-6">
                    <div className="text-center mb-8">
                      <h3 className="text-2xl font-bold text-gray-800 mb-2">Our Team</h3>
                      <p className="text-gray-600">Meet the dedicated professionals behind our success</p>
                    </div>

                    {/* Team Statistics */}
                    {/* <div className="grid md:grid-cols-1 gap-4 mb-8">
                      <div className="bg-gradient-to-br from-blue-50 to-blue-100 rounded-xl p-4 text-center">
                        <div className="w-8 h-8 bg-blue-500 rounded-lg flex items-center justify-center mx-auto mb-2">
                          <Users className="w-4 h-4 text-white" />
                        </div>
                        <h4 className="font-bold text-blue-800 text-lg">{manufacturer.teamSize || 0}</h4>
                        <p className="text-blue-600 text-sm">Total Employees</p>
                      </div>
                    </div> */}

                    {/* Employee List */}
                    <div className="space-y-4">
                      {/* Founder */}
                      {manufacturer.founder && (
                        <div className="bg-gradient-to-br from-indigo-50 to-indigo-100 rounded-2xl p-6 border border-indigo-200/50">
                          <div className="flex items-center space-x-4">
                            <div className="w-16 h-16 bg-indigo-500 rounded-full flex items-center justify-center">
                              <User className="w-8 h-8 text-white" />
                            </div>
                            <div className="flex-1">
                              <h4 className="text-xl font-bold text-indigo-900 mb-1">
                                {manufacturer.founder?.name || 'N/A'}
                              </h4>
                              <p className="text-lg font-semibold text-indigo-700 mb-2">
                                Founder & CEO
                              </p>
                              <div className="flex items-center space-x-4 text-sm text-indigo-600">
                                <span className="flex items-center">
                                  <Award className="w-4 h-4 mr-1" />
                                  {manufacturer.founder?.experience || 'N/A'} experience
                                </span>
                                <span className="flex items-center">
                                  <FileText className="w-4 h-4 mr-1" />
                                  {manufacturer.founder?.qualification || 'N/A'}
                                </span>
                              </div>
                            </div>
                          </div>
                        </div>
                      )}

                      {/* Actual Employees */}
                      {employeesLoading ? (
                        <div className="text-center py-8">
                          <div className="animate-spin rounded-full h-8 w-8 border-b-2 border-blue-500 mx-auto mb-4"></div>
                          <p className="text-gray-600">Loading employees...</p>
                        </div>
                      ) : employeesError ? (
                        <div className="text-center py-8">
                          <p className="text-red-600">{employeesError}</p>
                        </div>
                      ) : employees && employees.length > 0 ? (
                        <div className="grid md:grid-cols-2 gap-6">
                          {employees.map((employee, index) => (
                            <div key={employee.id || index} className="bg-white/80 backdrop-blur-sm rounded-2xl p-6 border border-gray-200/50 hover:shadow-xl transition-all duration-300">
                              <div className="flex items-center space-x-4">
                                <div className={`w-12 h-12 rounded-full flex items-center justify-center ${
                                  ['bg-blue-500', 'bg-green-500', 'bg-purple-500', 'bg-red-500', 'bg-yellow-500'][index % 5]
                                }`}>
                                  <User className="w-6 h-6 text-white" />
                                </div>
                                <div>
                                  <h5 className="font-bold text-gray-800">{employee.name || 'N/A'}</h5>
                                  <p className="text-gray-600 text-sm">{employee.role || employee.position || 'Employee'}</p>
                                  <p className="text-gray-500 text-xs">{employee.experience ? `${employee.experience} years experience` : ''}</p>
                                </div>
                              </div>
                            </div>
                          ))}
                        </div>
                      ) : (
                        <div className="text-center py-8">
                          <Users className="w-16 h-16 text-gray-300 mx-auto mb-4" />
                          <h3 className="text-xl font-semibold text-gray-700 mb-2">No Employees Found</h3>
                          <p className="text-gray-500">No employee data available for this manufacturer.</p>
                        </div>
                      )}
                    </div>

                    {/* Team Culture Section */}
                    <div className="bg-gradient-to-r from-blue-50 to-indigo-50 rounded-2xl p-6 border border-blue-200/50">
                      <div className="flex items-center mb-4">
                        <Users className="w-8 h-8 text-blue-500 mr-3" />
                        <h4 className="text-xl font-bold text-blue-800">Our Culture</h4>
                      </div>
                      <p className="text-blue-700 leading-relaxed">
                        Our team is built on collaboration, innovation, and a shared commitment to excellence.
                        We foster a supportive environment where every team member can grow and contribute to our mission of delivering exceptional products.
                      </p>
                    </div>
                  </div>
                )}
>>>>>>> 5505f054
              </div>
            </div>
          </div>
        </div>
      </div>
    </div>
  );
}<|MERGE_RESOLUTION|>--- conflicted
+++ resolved
@@ -96,8 +96,6 @@
     fetchManufacturer();
   }, [manufacturerId]);
 
-<<<<<<< HEAD
-=======
   // Fetch employees when employees tab is clicked
   useEffect(() => {
     if (activeTab === 'employees' && manufacturerId) {
@@ -139,7 +137,6 @@
     }
   };
 
->>>>>>> 5505f054
   const fetchManufacturer = async () => {
     try {
       setLoading(true);
@@ -519,8 +516,6 @@
                     <FileText className="w-5 h-5 mr-2" />
                     Certifications
                   </TabButton>
-<<<<<<< HEAD
-=======
                   <TabButton
                     active={activeTab === 'employees'}
                     onClick={() => setActiveTab('employees')}
@@ -535,7 +530,6 @@
                     <ShoppingCart className="w-5 h-5 mr-2" />
                     Orders ({totalOrders})
                   </TabButton>
->>>>>>> 5505f054
                 </nav>
               </div>
 
@@ -853,8 +847,6 @@
                     </div>
                   </div>
                 )}
-<<<<<<< HEAD
-=======
 
                 {activeTab === 'employees' && (
                   <div className="space-y-6">
@@ -956,7 +948,6 @@
                     </div>
                   </div>
                 )}
->>>>>>> 5505f054
               </div>
             </div>
           </div>

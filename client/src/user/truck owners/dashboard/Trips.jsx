--- conflicted
+++ resolved
@@ -9,62 +9,6 @@
   const [error, setError] = useState(null)
 
   useEffect(() => {
-<<<<<<< HEAD
-    const fetchTrips = async () => {
-      try {
-        let user = JSON.parse(localStorage.getItem('rt_user'));
-
-        // Ensure employeeId is available for truck owners
-        if (!user.employeeId && user.roles.includes('truck owner')) {
-          try {
-            const response = await fetch(`${API_BASE_URL}/employees/by-phone`, {
-              method: 'POST',
-              headers: {
-                'Content-Type': 'application/json',
-              },
-              body: JSON.stringify({ phone: user.phone, role: 'Truck Owner' })
-            });
-
-            if (response.ok) {
-              const data = await response.json();
-              user.employeeId = data.id;
-              localStorage.setItem('rt_user', JSON.stringify(user));
-            } else {
-              throw new Error('Employee record not found');
-            }
-          } catch (err) {
-            setError('Your truck owner account is not properly set up. Please contact support.');
-            console.error('Error fetching employee details:', err);
-            return;
-          }
-        }
-
-        const response = await fetch(`${API_BASE_URL}/truck-owners/trips`, {
-          headers: {
-            'Content-Type': 'application/json',
-            'X-Employee-Id': user.employeeId.toString(),
-            'X-User-Roles': 'Truck Owner'
-          }
-        })
-
-        if (!response.ok) {
-          throw new Error('Failed to fetch trips')
-        }
-
-        const data = await response.json()
-        if (data.success) {
-          setTrips(data.data)
-        } else {
-          throw new Error(data.message || 'Failed to fetch trips')
-        }
-      } catch (err) {
-        setError(err.message)
-        console.error('Error fetching trips:', err)
-      } finally {
-        setLoading(false)
-      }
-    }
-=======
     // Load mock + assigned trips
     const mockTrips = [
       {
@@ -80,7 +24,6 @@
         agent: "ABC Logistics",
         podUploaded: false,
       },
-      
       {
         id: 2,
         truckNo: "TN02CD5678",
@@ -95,9 +38,9 @@
         podUploaded: false,
       },
     ];
->>>>>>> 5505f054
 
-    fetchTrips()
+    const storedTrips = JSON.parse(localStorage.getItem("truckTrips")) || [];
+    setTrips([...storedTrips, ...mockTrips]);
   }, []);
 
   return (

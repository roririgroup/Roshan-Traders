import { useState, useEffect } from 'react'
import { Card } from '../../../components/ui/Card'
import { Truck, MapPin, DollarSign, CheckCircle, Clock, TrendingUp } from 'lucide-react'
import { getCurrentUser } from '../../../lib/auth'

const API_BASE_URL = 'http://localhost:7700/api'

export default function Dashboard() {
  const [stats, setStats] = useState({
    totalTrucks: 0,
    activeTrucks: 0,
    inactiveTrucks: 0,
    runningTrips: 0,
    upcomingTrips: 0,
    completedTrips: 0,
    monthlyEarnings: 0,
    yearlyEarnings: 0
  })
<<<<<<< HEAD
  const [loading, setLoading] = useState(true)
  const [error, setError] = useState(null)
=======
  
>>>>>>> 5505f054

  useEffect(() => {
    const fetchStats = async () => {
      try {
        let user = getCurrentUser();

        // Ensure employeeId is available for truck owners
        if (!user.employeeId && user.roles.includes('truck owner')) {
          try {
            const response = await fetch(`${API_BASE_URL}/employees/by-phone`, {
              method: 'POST',
              headers: {
                'Content-Type': 'application/json',
              },
              body: JSON.stringify({ phone: user.phone, role: 'Truck Owner' })
            });

            if (response.ok) {
              const data = await response.json();
              user.employeeId = data.id;
              localStorage.setItem('rt_user', JSON.stringify(user));
            } else {
              throw new Error('Employee record not found');
            }
          } catch (err) {
            setError('Your truck owner account is not properly set up. Please contact support.');
            console.error('Error fetching employee details:', err);
            return;
          }
        }

        const response = await fetch(`${API_BASE_URL}/truck-owners/dashboard/stats`, {
          headers: {
            'Content-Type': 'application/json',
            'X-Employee-Id': user.employeeId.toString(),
            'X-User-Roles': 'Truck Owner'
          }
        })

        if (!response.ok) {
          throw new Error('Failed to fetch dashboard stats')
        }

        const data = await response.json()
        if (data.success) {
          setStats(data.data)
        } else {
          throw new Error(data.message || 'Failed to fetch stats')
        }
      } catch (err) {
        setError(err.message)
        console.error('Error fetching dashboard stats:', err)
      } finally {
        setLoading(false)
      }
    }

    fetchStats()
  }, [])

  const statCards = [
    {
      title: 'Total Trucks',
      value: stats.totalTrucks,
      subtitle: `${stats.activeTrucks} Active / ${stats.inactiveTrucks} Inactive`,
      icon: Truck,
      color: 'bg-blue-500'
    },
    {
      title: 'Running Trips',
      value: stats.runningTrips,
      icon: MapPin,
      color: 'bg-green-500'
    },
    {
      title: 'Upcoming Trips',
      value: stats.upcomingTrips,
      icon: Clock,
      color: 'bg-yellow-500'
    },
    {
      title: 'Completed Trips',
      value: stats.completedTrips,
      icon: CheckCircle,
      color: 'bg-purple-500'
    },
    {
      title: 'Monthly Earnings',
      value: `₹${stats.monthlyEarnings.toLocaleString()}`,
      icon: DollarSign,
      color: 'bg-indigo-500'
    },
    {
      title: 'Yearly Earnings',
      value: `₹${stats.yearlyEarnings.toLocaleString()}`,
      icon: TrendingUp,
      color: 'bg-red-500'
    }
  ]

  return (
    <div className="p-6 bg-slate-50 min-h-screen">
      {/* Header */}
      <div className="mb-8 animate-slide-in-right">
        <div className="flex items-center gap-3 mb-2 group">
          <div className="w-10 h-10 bg-[#F08344] rounded-lg flex items-center justify-center transition-transform duration-300 group-hover:scale-110 group-hover:rotate-12">
            <Truck className="size-5 text-white transition-transform duration-300 group-hover:scale-110" />
          </div>
          <div>
            <h1 className="text-2xl font-bold text-slate-900 group-hover:text-[#F08344] transition-colors duration-200">Truck Owner Dashboard</h1>
            <p className="text-slate-600 group-hover:text-slate-800 transition-colors duration-200">Manage your fleet and track your business</p>
          </div>
        </div>
      </div>

      {/* Stats Cards */}
      <div className="grid grid-cols-1 md:grid-cols-2 lg:grid-cols-3 gap-6">
        {statCards.map((card, index) => (
          <Card
            key={index}
            className="p-6 border-gray-200 hover:shadow-xl transition-all duration-300 transform hover:-translate-y-2 hover:scale-105 animate-fade-in-up group relative overflow-hidden"
            style={{ animationDelay: `${index * 150}ms` }}
          >
            <div className="flex items-center gap-4">
              <div className={`w-12 h-12 ${card.color} rounded-lg flex items-center justify-center transition-transform duration-300 `}>
                <card.icon className="size-6 text-white transition-transform duration-300 group-hover:scale-110" />
              </div>
              <div>
                <p className="text-2xl font-bold text-slate-900 group-hover:text-[#F08344] transition-colors duration-200">{card.value}</p>
                <p className="text-sm text-slate-600 group-hover:text-slate-800 transition-colors duration-200">{card.title}</p>
                {card.subtitle && <p className="text-xs text-slate-500">{card.subtitle}</p>}
              </div>
            </div>
            {/* Hover effect overlay */}
            <div className="absolute inset-0 bg-gradient-to-r from-[#F08344]/5 to-[#F08344]/5 rounded-xl opacity-0 group-hover:opacity-100 transition-opacity duration-300 pointer-events-none"></div>
          </Card>
        ))}
      </div>

      {/* Additional sections can be added here */}
    </div>
  )
}<|MERGE_RESOLUTION|>--- conflicted
+++ resolved
@@ -16,13 +16,8 @@
     monthlyEarnings: 0,
     yearlyEarnings: 0
   })
-<<<<<<< HEAD
-  const [loading, setLoading] = useState(true)
-  const [error, setError] = useState(null)
-=======
-  
->>>>>>> 5505f054
 
+  // Mock data - replace with API calls
   useEffect(() => {
     const fetchStats = async () => {
       try {

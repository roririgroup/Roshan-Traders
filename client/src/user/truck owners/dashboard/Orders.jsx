import { useState, useEffect } from 'react'
import Badge from '../../../components/ui/Badge'
import { ShoppingCart } from 'lucide-react'
import { getOrders } from '../../../store/ordersStore'
import FilterBar from '../../../components/ui/FilterBar'

export default function Orders() {
<<<<<<< HEAD
  const [orders, setOrders] = useState([])
  const [refreshTrigger, setRefreshTrigger] = useState(0)
  const [search, setSearch] = useState('')
  const [statusFilter, setStatusFilter] = useState('all')
=======
  const [assignedOrders, setAssignedOrders] = useState([])
  const [loading, setLoading] = useState(true)
  
>>>>>>> 5505f054

  useEffect(() => {
    setOrders(getOrders())
  }, [refreshTrigger])

  useEffect(() => {
    const interval = setInterval(() => {
      setRefreshTrigger(prev => prev + 1)
    }, 5000)
    return () => clearInterval(interval)
  }, [])

  const getStatusBadge = (status) => {
    switch (status) {
      case 'pending':
        return <Badge variant="warning">Pending</Badge>
      case 'confirmed':
        return <Badge variant="success">Confirmed</Badge>
      case 'shipped':
        return <Badge variant="info">Shipped</Badge>
      default:
        return <Badge variant="default">{status}</Badge>
    }
  }

  return (
    <div className="p-6 bg-slate-50 min-h-screen">
      {/* Header */}
      <div className="mb-8">
        <div className="flex items-center gap-3 mb-2">
          <div className="w-10 h-10 bg-[#F08344] rounded-lg flex items-center justify-center">
            <ShoppingCart className="size-5 text-white" />
          </div>
          <div>
            <h1 className="text-2xl font-bold text-slate-900">Orders</h1>
            <p className="text-slate-600">Manage your truck orders and track their status</p>
          </div>
        </div>
      </div>

      <FilterBar
        search={search}
        onSearchChange={setSearch}
        placeholder="Search orders..."
        selects={[{
          name: 'status',
          value: statusFilter,
          onChange: setStatusFilter,
          options: [
            { value: 'all', label: 'All Status' },
            { value: 'pending', label: 'Pending' },
            { value: 'confirmed', label: 'Confirmed' },
            { value: 'shipped', label: 'Shipped' },
          ]
        }]}
      />

      {/* Orders Table */}
      <div className="bg-white rounded-lg shadow-sm border border-slate-200 overflow-hidden">
        <div className="overflow-x-auto">
          <table className="w-full">
            <thead className="bg-slate-50 border-b border-slate-200">
              <tr>
                <th className="text-left py-4 px-6 font-medium text-slate-900">Order ID</th>
                <th className="text-left py-4 px-6 font-medium text-slate-900">Customer</th>
                <th className="text-left py-4 px-6 font-medium text-slate-900">Items</th>
                <th className="text-left py-4 px-6 font-medium text-slate-900">Status</th>
                <th className="text-left py-4 px-6 font-medium text-slate-900">Order Date</th>
                <th className="text-left py-4 px-6 font-medium text-slate-900">Delivery Date</th>
                <th className="text-left py-4 px-6 font-medium text-slate-900">Delivery Address</th>
              </tr>
            </thead>
            <tbody>
              {orders
                .filter(o => (
                  o.customerName.toLowerCase().includes(search.toLowerCase()) ||
                  String(o.id).includes(search)
                ))
                .filter(o => statusFilter === 'all' ? true : o.status === statusFilter)
                .map((order) => (
                <tr key={order.id} className="border-b border-slate-100 hover:bg-slate-50 transition-colors">
                  <td className="py-4 px-6 font-medium text-slate-900 hover:text-[#F08344] transition-colors">
                    #{order.id}
                  </td>
                  <td className="py-4 px-6 text-slate-900 hover:text-[#F08344] transition-colors">
                    {order.customerName}
                  </td>
                  <td className="py-4 px-6">
                    <div className="space-y-1">
                      {order.items.map((item, index) => (
                        <div key={index} className="text-sm">
                          <span className="font-medium text-slate-900">{item.name}</span>
                          <span className="text-slate-600"> (Qty: {item.quantity})</span>
                        </div>
                      ))}
                    </div>
                  </td>
                  <td className="py-4 px-6">
                    {getStatusBadge(order.status)}
                  </td>
                  <td className="py-4 px-6 text-slate-600 hover:text-[#F08344] transition-colors">
                    {new Date(order.orderDate).toLocaleDateString()}
                  </td>
                  <td className="py-4 px-6 text-slate-600 hover:text-[#F08344] transition-colors">
                    {order.deliveryDate
                      ? new Date(order.deliveryDate).toLocaleDateString()
                      : '—'}
                  </td>
                  <td className="py-4 px-6 text-slate-600 max-w-xs truncate hover:text-[#F08344] transition-colors">
                    {order.deliveryAddress}
                  </td>
                </tr>
              ))}
            </tbody>
          </table>
        </div>
      </div>

      {orders.length === 0 && (
        <div className="text-center py-12">
          <ShoppingCart className="size-12 text-slate-400 mx-auto mb-4" />
          <h3 className="text-lg font-medium text-slate-900 mb-2">No orders yet</h3>
          <p className="text-slate-600">Orders will appear here once you have truck orders</p>
        </div>
      )}
    </div>
  )
}<|MERGE_RESOLUTION|>--- conflicted
+++ resolved
@@ -5,16 +5,9 @@
 import FilterBar from '../../../components/ui/FilterBar'
 
 export default function Orders() {
-<<<<<<< HEAD
-  const [orders, setOrders] = useState([])
-  const [refreshTrigger, setRefreshTrigger] = useState(0)
-  const [search, setSearch] = useState('')
-  const [statusFilter, setStatusFilter] = useState('all')
-=======
   const [assignedOrders, setAssignedOrders] = useState([])
   const [loading, setLoading] = useState(true)
   
->>>>>>> 5505f054
 
   useEffect(() => {
     setOrders(getOrders())

import React, { useState, useEffect } from 'react'
import { Card } from '../../../components/ui/Card'
import { Truck, Package, MapPin, Calendar, DollarSign, User, CheckCircle, Clock } from 'lucide-react'
import Button from '../../../components/ui/Button'

const API_BASE_URL = 'http://localhost:7700/api'

export default function Orders() {
  const [assignedOrders, setAssignedOrders] = useState([])
  const [loading, setLoading] = useState(true)
<<<<<<< HEAD
  const [error, setError] = useState(null)
=======
  
>>>>>>> 5505f054

  useEffect(() => {
    const fetchOrders = async () => {
      try {
        const user = JSON.parse(localStorage.getItem('rt_user'));
        const response = await fetch(`${API_BASE_URL}/truck-owners/orders`, {
          headers: {
            'Content-Type': 'application/json',
            'X-Employee-Id': (user.employeeId || user.id).toString(),
            'X-User-Roles': user.role || 'Truck Owner'
          }
        })

        if (!response.ok) {
          throw new Error('Failed to fetch orders')
        }

        const data = await response.json()
        if (data.success) {
          setAssignedOrders(data.data)
        } else {
          throw new Error(data.message || 'Failed to fetch orders')
        }
      } catch (err) {
        setError(err.message)
        console.error('Error fetching orders:', err)
      } finally {
        setLoading(false)
      }
    }

    fetchOrders()
  }, [])

  const getStatusColor = (status) => {
    switch (status) {
      case 'ASSIGNED':
        return 'bg-blue-100 text-blue-800'
      case 'IN_TRANSIT':
        return 'bg-yellow-100 text-yellow-800'
      case 'DELIVERED':
        return 'bg-green-100 text-green-800'
      default:
        return 'bg-gray-100 text-gray-800'
    }
  }

  const handleUpdateStatus = (orderId, newStatus) => {
    setAssignedOrders(orders =>
      orders.map(order =>
        order.id === orderId ? { ...order, status: newStatus } : order
      )
    )
    // TODO: API call to update order status
  }

  if (loading) {
    return (
      <div className="p-6 bg-slate-50 min-h-screen flex items-center justify-center">
        <div className="text-center">
          <Truck className="size-12 text-[#F08344] mx-auto mb-4 animate-pulse" />
          <p className="text-slate-600">Loading assigned orders...</p>
        </div>
      </div>
    )
  }

  return (
    <div className="p-6 bg-slate-50 min-h-screen">
      {/* Header */}
      <div className="mb-8">
        <div className="flex items-center gap-3 mb-2 group">
          <div className="w-10 h-10 bg-[#F08344] rounded-lg flex items-center justify-center">
            <Package className="size-5 text-white" />
          </div>
          <div>
            <h1 className="text-2xl font-bold text-slate-900">Assigned Orders</h1>
            <p className="text-slate-600">Manage orders assigned to you for delivery</p>
          </div>
        </div>
      </div>

      {/* Orders List */}
      <div className="space-y-6">
        {assignedOrders.length === 0 ? (
          <Card className="p-8 text-center">
            <Package className="size-12 text-slate-400 mx-auto mb-4" />
            <h3 className="text-lg font-semibold text-slate-900 mb-2">No Assigned Orders</h3>
            <p className="text-slate-600">You don't have any orders assigned for delivery yet.</p>
          </Card>
        ) : (
          assignedOrders.map((order) => (
            <Card key={order.id} className="p-6 border-gray-200 hover:shadow-lg transition-shadow">
              <div className="flex flex-col lg:flex-row lg:items-start lg:justify-between gap-6">
                {/* Order Details */}
                <div className="flex-1">
                  <div className="flex items-start justify-between mb-4">
                    <div>
                      <h3 className="text-lg font-semibold text-slate-900">Order #{order.id}</h3>
                      <p className="text-sm text-slate-600">From: {order.manufacturerName}</p>
                    </div>
                    <span className={`px-3 py-1 rounded-full text-xs font-medium ${getStatusColor(order.status)}`}>
                      {order.status.replace('_', ' ')}
                    </span>
                  </div>

                  <div className="grid grid-cols-1 md:grid-cols-2 lg:grid-cols-3 gap-4 mb-4">
                    <div className="flex items-center gap-2">
                      <User className="size-4 text-slate-500" />
                      <span className="text-sm text-slate-700">{order.customerName}</span>
                    </div>
                    <div className="flex items-center gap-2">
                      <Calendar className="size-4 text-slate-500" />
                      <span className="text-sm text-slate-700">{new Date(order.orderDate).toLocaleDateString()}</span>
                    </div>
                    <div className="flex items-center gap-2">
                      <DollarSign className="size-4 text-slate-500" />
                      <span className="text-sm text-slate-700">₹{order.totalAmount.toLocaleString()}</span>
                    </div>
                  </div>

                  <div className="flex items-start gap-2 mb-4">
                    <MapPin className="size-4 text-slate-500 mt-0.5" />
                    <span className="text-sm text-slate-700">{order.deliveryAddress}</span>
                  </div>

                  {/* Order Items */}
                  <div className="border-t pt-4">
                    <h4 className="text-sm font-medium text-slate-900 mb-2">Items:</h4>
                    <div className="space-y-1">
                      {order.items.map((item, index) => (
                        <div key={index} className="text-sm text-slate-600">
                          {item.productName} - {item.quantity} units @ ₹{item.unitPrice}
                        </div>
                      ))}
                    </div>
                  </div>
                </div>

                {/* Action Buttons */}
                <div className="flex flex-col gap-2 lg:min-w-[200px]">
                  {order.status === 'ASSIGNED' && (
                    <Button
                      onClick={() => handleUpdateStatus(order.id, 'IN_TRANSIT')}
                      className="bg-[#F08344] hover:bg-[#e0733a] w-full"
                    >
                      <Truck className="size-4 mr-2" />
                      Start Delivery
                    </Button>
                  )}

                  {order.status === 'IN_TRANSIT' && (
                    <Button
                      onClick={() => handleUpdateStatus(order.id, 'DELIVERED')}
                      className="bg-green-600 hover:bg-green-700 w-full"
                    >
                      <CheckCircle className="size-4 mr-2" />
                      Mark Delivered
                    </Button>
                  )}

                  {order.status === 'DELIVERED' && (
                    <div className="flex items-center gap-2 text-green-600">
                      <CheckCircle className="size-4" />
                      <span className="text-sm font-medium">Delivered</span>
                    </div>
                  )}
                </div>
              </div>
            </Card>
          ))
        )}
      </div>
    </div>
  )
}<|MERGE_RESOLUTION|>--- conflicted
+++ resolved
@@ -8,12 +8,8 @@
 export default function Orders() {
   const [assignedOrders, setAssignedOrders] = useState([])
   const [loading, setLoading] = useState(true)
-<<<<<<< HEAD
-  const [error, setError] = useState(null)
-=======
-  
->>>>>>> 5505f054
 
+  // Mock data - replace with API call
   useEffect(() => {
     const fetchOrders = async () => {
       try {

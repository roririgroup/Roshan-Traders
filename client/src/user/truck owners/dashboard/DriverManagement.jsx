import React, { useState, useEffect } from 'react'
import Button from '../../../components/ui/Button'
import Modal from '../../../components/ui/Modal'
import { User, Plus, Edit, Upload, Star, Phone, Mail, Trash2, Eye } from 'lucide-react'
import { getCurrentUser } from '../../../lib/auth'

const API_BASE_URL = 'http://localhost:7700/api'

export default function DriverManagement() {
<<<<<<< HEAD
  const [drivers, setDrivers] = useState([])
  const [loading, setLoading] = useState(true)
  const [error, setError] = useState(null)

  useEffect(() => {
    const fetchDrivers = async () => {
      try {
        // Check if user is logged in
        let user = getCurrentUser();
        if (!user) {
          throw new Error('User not logged in');
        }

        // Ensure employeeId is available for truck owners
        if (!user.employeeId && user.roles.includes('truck owner')) {
          try {
            const response = await fetch(`${API_BASE_URL}/employees/by-phone`, {
              method: 'POST',
              headers: {
                'Content-Type': 'application/json',
              },
              body: JSON.stringify({ phone: user.phone, role: 'Truck Owner' })
            });

            if (response.ok) {
              const data = await response.json();
              user.employeeId = data.id;
              localStorage.setItem('rt_user', JSON.stringify(user));
            } else {
              throw new Error('Employee record not found');
            }
          } catch (err) {
            setError('Your truck owner account is not properly set up. Please contact support.');
            console.error('Error fetching employee details:', err);
            return;
          }
        }

        const response = await fetch(`${API_BASE_URL}/truck-owners/drivers`, {
          headers: {
            'Content-Type': 'application/json',
            'X-Employee-Id': user.employeeId.toString(),
            'X-User-Roles': 'Truck Owner'
          }
        })

        if (response.status === 401) {
          throw new Error('Unauthorized access');
        }

        if (response.status === 403) {
          throw new Error('Access forbidden - insufficient permissions');
        }

        if (!response.ok) {
          const data = await response.json();
          throw new Error(data.message || 'Failed to fetch drivers');
        }

        const data = await response.json();
        if (data.success) {
          setDrivers(data.data);
          setError(null);
        } else {
          throw new Error(data.message || 'Failed to fetch drivers');
        }
      } catch (err) {
        setError(err.message);
        console.error('Error fetching drivers:', err);
        setDrivers([]); // Set empty array on error
      } finally {
        setLoading(false);
      }
=======
  const [drivers, setDrivers] = useState([
    {
      id: 1,
      name: 'Raj Kumar',
      phone: '+91 9876543210',
      email: 'raj@example.com',
      license: 'Valid',
      aadhaar: 'Uploaded',
      assignedTruck: 'TN01AB1234',
      status: 'Present',
      reason: '',
      tripsCompleted: 25,
      rating: 4.8
    },
    
    {
      id: 2,
      name: 'Suresh Patel',
      phone: '+91 9876543211', 
      email: 'suresh@example.com',
      license: 'Valid',
      aadhaar: 'Uploaded',
      assignedTruck: null,
      status: 'Present',
      reason: '',
      tripsCompleted: 18,
      rating: 4.5
>>>>>>> 5505f054
    }

    fetchDrivers();
  }, [])


  const [isModalOpen, setIsModalOpen] = useState(false)
  const [editingDriver, setEditingDriver] = useState(null)
  const [formData, setFormData] = useState({
    name: '',
    phone: '',
    status: 'Present',
    reason: '',
    assignedTruck: '',
    licenseFile: null,
    aadhaarFile: null
  })

  const handleAdd = () => {
    setEditingDriver(null)
    setFormData({ name: '', phone: '', licenseFile: null, aadhaarFile: null })
    setIsModalOpen(true)
  }

  const handleEdit = (driver) => {
    setEditingDriver(driver)
    setFormData({ ...driver, licenseFile: null, aadhaarFile: null })
    setIsModalOpen(true)
  }



  const handleDelete = async (driverId) => {
    if (window.confirm('Are you sure you want to delete this driver?')) {
      try {
        const user = JSON.parse(localStorage.getItem('rt_user'));
          const response = await fetch(`${API_BASE_URL}/truck-owners/drivers/${driverId}`, {
          method: 'DELETE',
          headers: {
            'Content-Type': 'application/json',
            'X-Employee-Id': (user.employeeId || user.id).toString(),
            'X-User-Roles': user.role || 'Truck Owner'
          }
        })

        if (!response.ok) {
          throw new Error('Failed to delete driver')
        }

        const result = await response.json()
        if (result.success) {
          setDrivers(drivers.filter(driver => driver.id !== driverId))
        } else {
          throw new Error(result.message || 'Failed to delete driver')
        }
      } catch (err) {
        setError(err.message)
        console.error('Error deleting driver:', err)
      }
    }
  }

  const handleSubmit = async (e) => {
    e.preventDefault()
    try {
      const driverData = {
        name: formData.name,
        phone: formData.phone,
        email: formData.email || null,
        location: formData.location || 'Local',
        status: 'AVAILABLE',
        rating: 0.0,
        experience: 0
      }

      if (editingDriver) {
        const user = JSON.parse(localStorage.getItem('rt_user'));
          const response = await fetch(`${API_BASE_URL}/truck-owners/drivers/${editingDriver.id}`, {
          method: 'PUT',
          headers: {
            'Content-Type': 'application/json',
            'X-Employee-Id': (user.employeeId || user.id).toString(),
            'X-User-Roles': user.role || 'Truck Owner'
          },
          body: JSON.stringify(driverData)
        })

        if (!response.ok) {
          throw new Error('Failed to update driver')
        }

        const result = await response.json()
        if (result.success) {
          setDrivers(drivers.map(driver => driver.id === editingDriver.id ? result.data : driver))
        } else {
          throw new Error(result.message || 'Failed to update driver')
        }
      } else {
        const user = JSON.parse(localStorage.getItem('rt_user'));
          const response = await fetch(`${API_BASE_URL}/truck-owners/drivers`, {
          method: 'POST',
          headers: {
            'Content-Type': 'application/json',
            'X-Employee-Id': (user.employeeId || user.id).toString(),
            'X-User-Roles': user.role || 'Truck Owner'
          },
          body: JSON.stringify(driverData)
        })

        if (!response.ok) {
          throw new Error('Failed to create driver')
        }

        const result = await response.json()
        if (result.success) {
          setDrivers([...drivers, result.data])
        } else {
          throw new Error(result.message || 'Failed to create driver')
        }
      }
      setIsModalOpen(false)
    } catch (err) {
      setError(err.message)
      console.error('Error saving driver:', err)
    }
  }

  const [currentDriverId, setCurrentDriverId] = useState(null)
  const [isReasonModalOpen, setIsReasonModalOpen] = useState(false)
  const [selectedDriverId, setSelectedDriverId] = useState(null)
  const [reason, setReason] = useState('')
  const [isViewModalOpen, setIsViewModalOpen] = useState(false)
  const [selectedDriverForView, setSelectedDriverForView] = useState(null)
  const [selectedMonth, setSelectedMonth] = useState('')
  const [attendanceData, setAttendanceData] = useState([])

  const fileInputRefs = {
    License: React.createRef(),
    Aadhaar: React.createRef()
  }

  const openReasonModal = (driverId) => {
    setSelectedDriverId(driverId)
    setReason('')
    setIsReasonModalOpen(true)
  }

  const updateDriverStatus = (driverId, status, reason) => {
    setDrivers(drivers.map(d => d.id === driverId ? { ...d, status, reason } : d))
  }

  const handleReasonSubmit = (e) => {
    e.preventDefault()
    updateDriverStatus(selectedDriverId, 'Absent', reason)
    setIsReasonModalOpen(false)
  }

  const handleUploadClick = (driverId, docType) => {
    setCurrentDriverId(driverId)
    if (fileInputRefs[docType] && fileInputRefs[docType].current) {
      fileInputRefs[docType].current.click()
    }
  }

  const handleFileChange = (e, docType) => {
    const file = e.target.files[0]
    if (file && currentDriverId) {
      setDrivers(drivers.map(driver =>
        driver.id === currentDriverId ? { ...driver, [docType.toLowerCase()]: 'Uploaded' } : driver
      ))
      alert(`${docType} uploaded successfully`)
    }
  }

  const handleView = (driver) => {
    setSelectedDriverForView(driver)
    setSelectedMonth('')
    setAttendanceData([])
    setIsViewModalOpen(true)
  }

  const handleMonthChange = (month) => {
    setSelectedMonth(month)
    // Mock attendance data for the selected month
    const daysInMonth = new Date(2024, parseInt(month), 0).getDate()
    const mockData = []
    for (let day = 1; day <= daysInMonth; day++) {
      const status = Math.random() > 0.1 ? 'Present' : 'Absent'
      const reason = status === 'Absent' ? ['Sick Leave', 'Emergency', 'Vacation'][Math.floor(Math.random() * 3)] : ''
      const salary = status === 'Present' ? 500 : 0
      const paid = status === 'Present' ? (Math.random() > 0.5 ? 500 : 0) : 0
      const pending = salary - paid
      mockData.push({
        date: `${month.padStart(2, '0')}/${day.toString().padStart(2, '0')}/2024`,
        status,
        reason,
        salary,
        paid,
        pending
      })
    }
    setAttendanceData(mockData)
  }

  // Add hidden file inputs for License and Aadhaar
  // These inputs must be rendered inside the component return JSX

  return (
    <div className="p-6 bg-slate-50 min-h-screen">
      {/* Header */}
      <div className="mb-8">
        <div className="flex items-center justify-between mb-2">
          <div className="flex items-center gap-3 group">
            <div className="w-10 h-10 bg-[#F08344] rounded-lg flex items-center justify-center">
              <User className="size-5 text-white" />
            </div>
            <div>
              <h1 className="text-2xl font-bold text-slate-900">Driver Management</h1>
              <p className="text-slate-600">Manage drivers and assign to trucks</p>
            </div>
          </div>
          <Button onClick={handleAdd} className="bg-[#F08344] hover:bg-[#e073a]">
            <Plus className="size-4 mr-2" />
            Add Driver
          </Button>
        </div>
      </div>

      {/* Hidden file inputs */}
      <input
        type="file"
        ref={fileInputRefs.License}
        onChange={(e) => handleFileChange(e, 'License')}
        style={{ display: 'none' }}
        accept=".pdf,.jpg,.jpeg,.png"
      />
      <input
        type="file"
        ref={fileInputRefs.Aadhaar}
        onChange={(e) => handleFileChange(e, 'Aadhaar')}
        style={{ display: 'none' }}
        accept=".pdf,.jpg,.jpeg,.png"
      />

      {/* Drivers List as Table */}
      <div className="overflow-x-auto bg-white rounded shadow">
        <table className="min-w-full divide-y divide-gray-200">
          <thead className="bg-gray-50">
            <tr>
              <th className="px-6 py-3 text-center text-xs font-medium text-gray-500 uppercase tracking-wider">Name</th>
              <th className="px-6 py-3 text-center text-xs font-medium text-gray-500 uppercase tracking-wider">Phone</th>

              <th className="px-6 py-3 text-center text-xs font-medium text-gray-500 uppercase tracking-wider">Status</th>
              <th className="px-6 py-3 text-center text-xs font-medium text-gray-500 uppercase tracking-wider">Rating</th>
              <th className="px-6 py-3 text-center text-xs font-medium text-gray-500 uppercase tracking-wider">Documents</th>
              <th className="px-6 py-3 text-center text-xs font-medium text-gray-500 uppercase tracking-wider">Actions</th>
            </tr>
          </thead>
          <tbody className="bg-white divide-y divide-gray-200">
            {drivers.map((driver) => (
              <tr key={driver.id}>
                <td className="px-6 py-4 whitespace-nowrap">{driver.name}</td>
                <td className="px-6 py-4 whitespace-nowrap">
                  <div className="flex items-center gap-1 text-sm text-slate-600">
                    <Phone className="size-4" />
                    {driver.phone}
                  </div>
                </td>

                <td className="px-6 py-4 whitespace-nowrap">
                  <label className="inline-flex relative items-center cursor-pointer">
                    <input
                      type="checkbox"
                      className="sr-only peer"
                      checked={driver.status === 'Present'}
                      onChange={() => {
                        if (driver.status === 'Present') {
                          // Change to Absent and open reason modal
                          openReasonModal(driver.id)
                        } else {
                          // Change to Present directly
                          updateDriverStatus(driver.id, 'Present', '')
                        }
                      }}
                    />
                    <div className="w-11 h-6 bg-gray-200 rounded-full peer peer-checked:bg-green-500 peer-focus:ring-4 peer-focus:ring-green-300 dark:peer-focus:ring-green-800 relative"></div>
                    <span className="ml-3 text-sm font-medium text-gray-900">{driver.status}</span>
                  </label>
                </td>
                <td className="px-6 py-4 whitespace-nowrap">
                  <div className="flex items-center gap-1">
                    <Star className="size-4 text-yellow-500" />
                    <span>{driver.rating}</span>
                  </div>
                </td>
                <td className="px-6 py-4 whitespace-nowrap">
                  <div className="flex gap-1">
                    {[{ name: 'License', status: driver.license }, { name: 'Aadhaar', status: driver.aadhaar }].map((doc) => (
                      <button
                        key={doc.name}
                        onClick={() => handleUploadClick(driver.id, doc.name)}
                        className={`px-3 py-1 rounded text-xs flex items-center gap-1 ${
                          doc.status === 'Uploaded' ? 'bg-green-100 text-green-800' : 'bg-gray-100 text-gray-600 hover:bg-gray-200'
                        }`}
                      >
                        <Upload className="size-3" />
                        {doc.name}
                      </button>
                    ))}
                  </div>
                </td>
                <td className="px-6 py-4 whitespace-nowrap">
                  <div className="flex gap-2">
                    <Button onClick={() => handleView(driver)} variant="outline" size="sm">
                      <Eye className="size-4" />
                    </Button>
                    <Button onClick={() => handleEdit(driver)} variant="outline" size="sm">
                      <Edit className="size-4" />
                    </Button>
                    <Button onClick={() => handleDelete(driver.id)} variant="outline" size="sm" className="text-red-600 hover:bg-red-50">
                      <Trash2 className="size-4" />
                    </Button>
                  </div>
                </td>
              </tr>
            ))}
          </tbody>
        </table>
      </div>

      {/* Add/Edit Modal */}
      <Modal isOpen={isModalOpen} onClose={() => setIsModalOpen(false)}>
        <h2 className="text-xl font-bold mb-4">{editingDriver ? 'Edit Driver' : 'Add New Driver'}</h2>
        <form onSubmit={handleSubmit} className="space-y-4">
          <div>
            <label className="block text-sm font-medium mb-1">Name</label>
            <input
              type="text"
              value={formData.name}
              onChange={(e) => setFormData({ ...formData, name: e.target.value })}
              className="w-full p-2 border rounded"
              required
            />
          </div>
          <div>
            <label className="block text-sm font-medium mb-1">Phone</label>
            <input
              type="tel"
              value={formData.phone}
              onChange={(e) => setFormData({ ...formData, phone: e.target.value })}
              className="w-full p-2 border rounded"
              required
            />
          </div>
          <div>
            <label className="block text-sm font-medium mb-1">Email (Optional)</label>
            <input
              type="email"
              value={formData.email || ''}
              onChange={(e) => setFormData({ ...formData, email: e.target.value })}
              className="w-full p-2 border rounded"
            />
          </div>
          <div>
            <label className="block text-sm font-medium mb-1">Location</label>
            <input
              type="text"
              value={formData.location || ''}
              onChange={(e) => setFormData({ ...formData, location: e.target.value })}
              className="w-full p-2 border rounded"
              placeholder="e.g., Chennai, Tamil Nadu"
            />
          </div>
          <div>
            <label className="block text-sm font-medium mb-1">License</label>
            <input
              type="file"
              onChange={(e) => setFormData({ ...formData, licenseFile: e.target.files[0] })}
              className="w-full p-2 border rounded"
              accept=".pdf,.jpg,.jpeg,.png"
            />
          </div>
          <div>
            <label className="block text-sm font-medium mb-1">Aadhaar</label>
            <input
              type="file"
              onChange={(e) => setFormData({ ...formData, aadhaarFile: e.target.files[0] })}
              className="w-full p-2 border rounded"
              accept=".pdf,.jpg,.jpeg,.png"
            />
          </div>
          <div className="flex gap-2">
            <Button type="submit" className="bg-[#F08344] hover:bg-[#e0733a]">
              {editingDriver ? 'Update' : 'Add'} Driver
            </Button>
            <Button type="button" variant="outline" onClick={() => setIsModalOpen(false)}>
              Cancel
            </Button>
          </div>
        </form>
      </Modal>

      {/* Reason Modal */}
      <Modal isOpen={isReasonModalOpen} onClose={() => setIsReasonModalOpen(false)}>
        <h2 className="text-xl font-bold mb-4">Select Reason for Absence</h2>
        <form onSubmit={handleReasonSubmit} className="space-y-4">
          <div>
            <label className="block text-sm font-medium mb-1">Reason</label>
            <select
              value={reason}
              onChange={(e) => setReason(e.target.value)}
              className="w-full p-2 border rounded"
              required
            >
              <option value="">Select Reason</option>
              <option value="Sick Leave">Sick Leave</option>
              <option value="Emergency">Emergency</option>
              <option value="Vacation">Vacation</option>
              <option value="Personal Leave">Personal Leave</option>
              <option value="Other">Other</option>
            </select>
          </div>
          <div className="flex gap-2">
            <Button type="submit" className="bg-[#F08344] hover:bg-[#e0733a]">
              Submit
            </Button>
            <Button type="button" variant="outline" onClick={() => setIsReasonModalOpen(false)}>
              Cancel
            </Button>
          </div>
        </form>
      </Modal>

      {/* View Attendance Modal */}
      <Modal isOpen={isViewModalOpen} onClose={() => setIsViewModalOpen(false)}>
        <h2 className="text-xl font-bold mb-4">Attendance for {selectedDriverForView?.name}</h2>
        <div className="space-y-4">
          <div>
            <label className="block text-sm font-medium mb-1">Select Month</label>
            <select
              value={selectedMonth}
              onChange={(e) => handleMonthChange(e.target.value)}
              className="w-full p-2 border rounded"
            >
              <option value="">Select Month</option>
              <option value="01">January</option>
              <option value="02">February</option>
              <option value="03">March</option>
              <option value="04">April</option>
              <option value="05">May</option>
              <option value="06">June</option>
              <option value="07">July</option>
              <option value="08">August</option>
              <option value="09">September</option>
              <option value="10">October</option>
              <option value="11">November</option>
              <option value="12">December</option>
            </select>
          </div>
          {attendanceData.length > 0 && (
            <div className="overflow-x-auto bg-white rounded shadow max-h-96" style={{ maxWidth: '700px', margin: '0 auto' }}>
              <table className="min-w-full divide-y divide-gray-200">
                <thead className="bg-gray-50">
                  <tr>
                    <th className="px-4 py-2 text-left text-xs font-medium text-gray-500 uppercase">Date</th>
                    <th className="px-4 py-2 text-left text-xs font-medium text-gray-500 uppercase">Status</th>
                    <th className="px-4 py-2 text-left text-xs font-medium text-gray-500 uppercase">Reason</th>
                    <th className="px-4 py-2 text-left text-xs font-medium text-gray-500 uppercase">Salary</th>
                    <th className="px-4 py-2 text-left text-xs font-medium text-gray-500 uppercase">Paid</th>
                    <th className="px-4 py-2 text-left text-xs font-medium text-gray-500 uppercase">Pending</th>
                  </tr>
                </thead>
                <tbody className="bg-white divide-y divide-gray-200">
                  {attendanceData.map((record, index) => (
                    <tr key={index}>
                      <td className="px-4 py-2 whitespace-nowrap text-sm">{record.date}</td>
                      <td className="px-4 py-2 whitespace-nowrap text-sm">
                        <span className={`px-2 py-1 rounded text-xs ${record.status === 'Present' ? 'bg-green-100 text-green-800' : 'bg-red-100 text-red-800'}`}>
                          {record.status}
                        </span>
                      </td>
                      <td className="px-4 py-2 whitespace-nowrap text-sm">{record.reason || '-'}</td>
                      <td className="px-4 py-2 whitespace-nowrap text-sm">₹{record.salary}</td>
                      <td className="px-4 py-2 whitespace-nowrap text-sm">₹{record.paid}</td>
                      <td className="px-4 py-2 whitespace-nowrap text-sm">₹{record.pending}</td>
                    </tr>
                  ))}
                </tbody>
              </table>
            </div>
          )}
         
        </div>
      </Modal>
    </div>
  )
}<|MERGE_RESOLUTION|>--- conflicted
+++ resolved
@@ -7,81 +7,6 @@
 const API_BASE_URL = 'http://localhost:7700/api'
 
 export default function DriverManagement() {
-<<<<<<< HEAD
-  const [drivers, setDrivers] = useState([])
-  const [loading, setLoading] = useState(true)
-  const [error, setError] = useState(null)
-
-  useEffect(() => {
-    const fetchDrivers = async () => {
-      try {
-        // Check if user is logged in
-        let user = getCurrentUser();
-        if (!user) {
-          throw new Error('User not logged in');
-        }
-
-        // Ensure employeeId is available for truck owners
-        if (!user.employeeId && user.roles.includes('truck owner')) {
-          try {
-            const response = await fetch(`${API_BASE_URL}/employees/by-phone`, {
-              method: 'POST',
-              headers: {
-                'Content-Type': 'application/json',
-              },
-              body: JSON.stringify({ phone: user.phone, role: 'Truck Owner' })
-            });
-
-            if (response.ok) {
-              const data = await response.json();
-              user.employeeId = data.id;
-              localStorage.setItem('rt_user', JSON.stringify(user));
-            } else {
-              throw new Error('Employee record not found');
-            }
-          } catch (err) {
-            setError('Your truck owner account is not properly set up. Please contact support.');
-            console.error('Error fetching employee details:', err);
-            return;
-          }
-        }
-
-        const response = await fetch(`${API_BASE_URL}/truck-owners/drivers`, {
-          headers: {
-            'Content-Type': 'application/json',
-            'X-Employee-Id': user.employeeId.toString(),
-            'X-User-Roles': 'Truck Owner'
-          }
-        })
-
-        if (response.status === 401) {
-          throw new Error('Unauthorized access');
-        }
-
-        if (response.status === 403) {
-          throw new Error('Access forbidden - insufficient permissions');
-        }
-
-        if (!response.ok) {
-          const data = await response.json();
-          throw new Error(data.message || 'Failed to fetch drivers');
-        }
-
-        const data = await response.json();
-        if (data.success) {
-          setDrivers(data.data);
-          setError(null);
-        } else {
-          throw new Error(data.message || 'Failed to fetch drivers');
-        }
-      } catch (err) {
-        setError(err.message);
-        console.error('Error fetching drivers:', err);
-        setDrivers([]); // Set empty array on error
-      } finally {
-        setLoading(false);
-      }
-=======
   const [drivers, setDrivers] = useState([
     {
       id: 1,
@@ -96,7 +21,6 @@
       tripsCompleted: 25,
       rating: 4.8
     },
-    
     {
       id: 2,
       name: 'Suresh Patel',
@@ -109,13 +33,10 @@
       reason: '',
       tripsCompleted: 18,
       rating: 4.5
->>>>>>> 5505f054
     }
-
-    fetchDrivers();
-  }, [])
-
-
+  ])
+
+  const [trucks] = useState(['TN01AB1234', 'TN02CD5678', 'TN03EF9012'])
   const [isModalOpen, setIsModalOpen] = useState(false)
   const [editingDriver, setEditingDriver] = useState(null)
   const [formData, setFormData] = useState({

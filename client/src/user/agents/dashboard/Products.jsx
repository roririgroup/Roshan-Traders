import { useState, useEffect } from 'react'
import { Card } from '../../../components/ui/Card'
import Button from '../../../components/ui/Button'
import Modal from '../../../components/ui/Modal'
import { Package, Plus, ShoppingCart, Edit, Trash2 } from 'lucide-react'
import FilterBar from '../../../components/ui/FilterBar'
import { addOrder } from '../../../store/ordersStore'

export default function Products() {
  const [products, setProducts] = useState([])
  const [showAddForm, setShowAddForm] = useState(false)
  const [formData, setFormData] = useState({
    name: '',
    price: '',
    description: '',
    image: ''
  })
  const [quantities, setQuantities] = useState({})
  const [search, setSearch] = useState('')
  const [stockFilter, setStockFilter] = useState('all')

  // Fetch products from API
  useEffect(() => {
<<<<<<< HEAD
   async function fetchProducts() {
  try {
    const response = await fetch('http://localhost:7700/api/products');
=======
    fetchProducts()
  }, [])
  
>>>>>>> 5505f054

    // Check if the response is OK (status 200–299)
    if (!response.ok) {
      throw new Error(`Server returned ${response.status} ${response.statusText}`);
    }

    // Try parsing JSON safely
    const data = await response.json();
    return data;
  } catch (err) {
    console.error('Error fetching products:', err.message);
    return []; // Return an empty array or fallback data to avoid React crash
  }
}

    fetchProducts();
  }, [])

  const handleInputChange = (e) => {
    const { name, value } = e.target
    setFormData(prev => ({
      ...prev,
      [name]: value
    }))
  }

  const handleSubmit = (e) => {
    e.preventDefault()
    // Add product via API
    const newProduct = {
      id: products.length + 1,
      ...formData,
      price: parseFloat(formData.price),
      inStock: true
    }
    setProducts(prev => [...prev, newProduct])
    setFormData({ name: '', price: '', description: '', image: '' })
    setShowAddForm(false)
  }

  const handleAddToCart = (productId) => {
    // Add to cart logic
    console.log('Added to cart:', productId)
  }

  const handleEdit = (productId) => {
    // Edit product logic
    console.log('Edit product:', productId)
  }

  const handleDelete = (productId) => {
    // Delete product logic
    setProducts(prev => prev.filter(p => p.id !== productId))
  }

  const handleQuantityChange = (productId, quantity) => {
    setQuantities(prev => ({
      ...prev,
      [productId]: Math.max(0, parseInt(quantity) || 0)
    }))
  }

  const handlePlaceOrder = (product) => {
    const quantity = quantities[product.id] || 0
    if (quantity > 0) {
      // Place order logic
      console.log('Placing order:', {
        productId: product.id,
        productName: product.name,
        quantity: quantity,
        totalPrice: product.price * quantity
      })
      // Add order to shared store
      addOrder({
        name: product.name,
        quantity: quantity,
        price: product.price
      })
      // Reset quantity after placing order
      setQuantities(prev => ({
        ...prev,
        [product.id]: 0
      }))
      
      // Show success animation
      const button = document.querySelector(`[data-product-id="${product.id}"]`)
      if (button) {
        button.classList.add('animate-bounce-in')
        setTimeout(() => {
          button.classList.remove('animate-bounce-in')
        }, 600)
      }
      
      alert(`Order placed successfully!\n${product.name} x ${quantity} = ₹${(product.price * quantity).toLocaleString()}`)
    } else {
      // Show shake animation for invalid input
      const input = document.querySelector(`input[data-product-id="${product.id}"]`)
      if (input) {
        input.classList.add('animate-shake')
        setTimeout(() => {
          input.classList.remove('animate-shake')
        }, 500)
      }
      alert('Please enter a quantity greater than 0')
    }
  }

  return (
    <div className="p-6 bg-slate-50 min-h-screen">
      {/* Header */}
      <div className="mb-8">
        <div className="flex items-center justify-between">
          <div className="flex items-center gap-3">
            <div className="w-10 h-10 bg-[#F08344] rounded-lg flex items-center justify-center">
              <Package className="size-5 text-white" />
            </div>
            <div>
              <h1 className="text-2xl font-bold text-slate-900">Products</h1>
              <p className="text-slate-600">Manage your product inventory</p>
            </div>
          </div>
          {/* Add Product button removed as per request */}
          {/* <Button
            onClick={() => setShowAddForm(true)}
            className="bg-[#F08344] hover:bg-[#E5672E] text-white"
          >
            <Plus className="size-4 mr-2" />
            Add Product
          </Button> */}
        </div>
      </div>

      {showAddForm && (
        <Modal isOpen={showAddForm} onClose={() => setShowAddForm(false)}>
          <h3 className="text-lg font-semibold text-slate-900 mb-4">Add New Product</h3>
          <form onSubmit={handleSubmit} className="space-y-4">
            <div className="grid grid-cols-1 md:grid-cols-2 gap-4">
              <div>
                <label className="block text-sm font-medium text-slate-700 mb-1">
                  Product Name
                </label>
                <input
                  type="text"
                  name="name"
                  value={formData.name}
                  onChange={handleInputChange}
                  required
                  className="w-full px-3 py-2 border border-slate-300 rounded-lg focus:ring-2 focus:ring-[#F08344] focus:border-[#F08344]"
                  placeholder="Enter product name"
                />
              </div>
              <div>
                <label className="block text-sm font-medium text-slate-700 mb-1">
                  Price (₹)
                </label>
                <input
                  type="number"
                  name="price"
                  value={formData.price}
                  onChange={handleInputChange}
                  required
                  min="0"
                  step="0.01"
                  className="w-full px-3 py-2 border border-slate-300 rounded-lg focus:ring-2 focus:ring-[#F08344] focus:border-[#F08344]"
                  placeholder="Enter price"
                />
              </div>
            </div>
            <div>
              <label className="block text-sm font-medium text-slate-700 mb-1">
                Description
              </label>
              <textarea
                name="description"
                value={formData.description}
                onChange={handleInputChange}
                required
                rows={3}
                className="w-full px-3 py-2 border border-slate-300 rounded-lg focus:ring-2 focus:ring-[#F08344] focus:border-[#F08344]"
                placeholder="Enter product description"
              />
            </div>
            <div>
              <label className="block text-sm font-medium text-slate-700 mb-1">
                Image URL
              </label>
              <input
                type="url"
                name="image"
                value={formData.image}
                onChange={handleInputChange}
                className="w-full px-3 py-2 border border-slate-300 rounded-lg focus:ring-2 focus:ring-[#F08344] focus:border-[#F08344]"
                placeholder="Enter image URL"
              />
            </div>
            <div className="flex gap-3">
              <Button type="submit" className="bg-[#F08344] hover:bg-[#E5672E] text-white">
                Add Product
              </Button>
              <Button
                type="button"
                variant="secondary"
                onClick={() => setShowAddForm(false)}
              >
                Cancel
              </Button>
            </div>
          </form>
        </Modal>
      )}

      <FilterBar
        search={search}
        onSearchChange={setSearch}
        placeholder="Search products..."
        selects={[{
          name: 'stock',
          value: stockFilter,
          onChange: setStockFilter,
          options: [
            { value: 'all', label: 'All' },
            { value: 'in', label: 'In Stock' },
            { value: 'out', label: 'Out of Stock' },
          ]
        }]}
      />

      {/* Products Grid */}
      <div className="grid grid-cols-1 md:grid-cols-2 lg:grid-cols-3 xl:grid-cols-4 gap-6 ">
        {products
          .filter(p => p.name.toLowerCase().includes(search.toLowerCase()))
          .filter(p => stockFilter === 'all' || (stockFilter === 'in' ? p.inStock : !p.inStock))
          .map((product, index) => (
          <Card 
            key={product.id} 
            className=" border-gray-200 p-4 hover:shadow-xl transition-all duration-300 transform hover:-translate-y-2 hover:scale-105 animate-fade-in-up group"
            style={{ animationDelay: `${index * 100}ms` }}
          >
            <div className="h-32 mb-3 overflow-hidden rounded-lg bg-slate-100 relative group">
              <img
                src={product.image}
                alt={product.name}
                className="w-full h-full object-cover transition-transform duration-300 group-hover:scale-110"
                onError={(e) => {
                  e.target.src = 'https://images.unsplash.com/photo-1557804506-669a67965ba0?w=300'
                }}
              />
              {/* Hover overlay */}
              <div className="absolute inset-0 bg-gradient-to-t from-black/20 to-transparent opacity-0 group-hover:opacity-100 transition-opacity duration-300"></div>
              {!product.inStock && (
                <div className="absolute inset-0 bg-black bg-opacity-50 flex items-center justify-center">
                  <span className="text-white font-semibold text-lg">Out of Stock</span>
                </div>
              )}
            </div>
            <div className="space-y-2">
              <h3 className="font-semibold text-slate-900 text-lg group-hover:text-[#F08344] transition-colors duration-200">{product.name}</h3>
              <p className="text-slate-600 text-sm line-clamp-2">{product.description}</p>
              <p className="text-xl font-bold text-slate-900 animate-pulse-slow">₹{product.price.toLocaleString()}</p>
              <div className="flex items-center gap-2">
                <span className={`inline-flex items-center px-3 py-1 rounded-full text-xs font-medium transition-all duration-200 ${
                  product.inStock
                    ? 'bg-[#FEF0E8] text-[#D45A2A] hover:bg-[#F9D5C2]'
                    : 'bg-gray-100 text-gray-800 hover:bg-gray-200'
                }`}>
                  {product.inStock ? 'In Stock' : 'Out of Stock'}
                </span>
              </div>
            </div>
            <div className="mt-4 flex flex-col gap-2">
              <div className="flex gap-2">
                <input
                  type="number"
                  min="0"
                  value={quantities[product.id] || ''}
                  onChange={(e) => handleQuantityChange(product.id, e.target.value)}
                  placeholder="Enter quantity"
                  data-product-id={product.id}
                  className="w-35 px-3 py-2 border border-slate-300 rounded-lg focus:ring-2 focus:ring-[#F08344] focus:border-[#F08344] transition-all duration-200 hover:border-[#F08344]"
                />
                <Button
                  onClick={() => handlePlaceOrder(product)}
                  data-product-id={product.id}
                  className="w-50 bg-[#F08344] hover:bg-[#E5672E] text-white transition-all duration-200 transform hover:scale-105 hover:shadow-lg disabled:opacity-50 disabled:cursor-not-allowed disabled:transform-none"
                  disabled={!product.inStock || !(quantities[product.id] > 0)}
                >
                  <span className="flex items-center gap-2">
                    <ShoppingCart className="size-4" />
                    Place Order
                  </span>
                </Button>
              </div>
              <div className="flex gap-2">
              </div>
            </div>
          </Card>
        ))}
      </div>

      {products.length === 0 && (
        <div className="text-center py-12">
          <Package className="size-12 text-slate-400 mx-auto mb-4" />
          <h3 className="text-lg font-medium text-slate-900 mb-2">No products yet</h3>
          <p className="text-slate-600 mb-4">Products will be displayed here</p>
          {/* Removed Add Product button as per user request */}
          {/* <Button onClick={() => setShowAddForm(true)} className="bg-[#F08344] hover:bg-[#E5672E] text-white">
            <Plus className="size-4 mr-2" />
            Add Product
          </Button> */}
        </div>
      )}
    </div>
  )
}<|MERGE_RESOLUTION|>--- conflicted
+++ resolved
@@ -21,15 +21,9 @@
 
   // Fetch products from API
   useEffect(() => {
-<<<<<<< HEAD
    async function fetchProducts() {
   try {
     const response = await fetch('http://localhost:7700/api/products');
-=======
-    fetchProducts()
-  }, [])
-  
->>>>>>> 5505f054
 
     // Check if the response is OK (status 200–299)
     if (!response.ok) {
@@ -47,6 +41,7 @@
 
     fetchProducts();
   }, [])
+  
 
   const handleInputChange = (e) => {
     const { name, value } = e.target

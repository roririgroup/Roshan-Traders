--- conflicted
+++ resolved
@@ -7,12 +7,16 @@
 import AgentsPage from '../screens/AgentsPage'
 import EmployeesPage from '../screens/EmployeesPage'
 import UsersPage from '../screens/UsersPage'
+
+// Agent dashboard imports
 import Dashboard from '../user/agents/dashboard/Dashboard'
 import Products from '../user/agents/dashboard/Products'
 import Orders from '../user/agents/dashboard/Orders'
 import PaymentReport from '../user/agents/dashboard/PaymentReport'
 import Profile from '../user/agents/dashboard/Profile'
 import Reports from '../user/agents/dashboard/Reports'
+
+// Manufacture dashboard imports
 import ManufacturesDashboard from '../user/manufactures/dashboard/Dashboard'
 import ManufacturesProducts from '../user/manufactures/dashboard/Products'
 import ManufacturesOrders from '../user/manufactures/dashboard/Orders'
@@ -20,10 +24,16 @@
 import ManufacturesPaymentReport from '../user/manufactures/dashboard/PaymentReport'
 import ManufacturesProfile from '../user/manufactures/dashboard/Profile'
 import ManufacturesReports from '../user/manufactures/dashboard/Reports'
+
+// Auth & roles
 import { isAuthenticated } from '../lib/auth'
+import { hasRole } from '../lib/roles'
+
+// Login
 import UserLogin from '../pages/Login/components/UserLogin'
 import SuperAdminLogin from '../pages/Login/components/SuperAdminLogin'
-import { hasRole } from '../lib/roles'
+
+// Admin feature
 import AdminOrders from '../features/orders/pages/AdminOrders'
 
 function ProtectedRoute({ children }) {
@@ -46,8 +56,11 @@
 export default function AppRoutes() {
   return (
     <Routes>
-      <Route path="/user/login" element={<UserLogin/>} />
-       <Route path="/superadmin/login" element={<SuperAdminLogin/>} />
+      {/* Login Routes */}
+      <Route path="/user/login" element={<UserLogin />} />
+      <Route path="/superadmin/login" element={<SuperAdminLogin />} />
+
+      {/* Protected Dashboard Routes */}
       <Route
         path="/"
         element={
@@ -56,80 +69,127 @@
           </ProtectedRoute>
         }
       >
-         {/* <Route index element={<ManufacturersPage />} />  */}
-        <Route index element={<Navigate to="/agents/dashboard" replace />} />
+        {/* Default redirect */}
+        <Route index element={<Navigate to="/manufactures/dashboard" replace />} />
+
+        {/* Master Pages */}
         <Route path="manufacturers" element={<ManufacturersPage />} />
         <Route path="manufacturers/:manufacturerId" element={<ManufacturerDetailsPage />} />
         <Route path="companies" element={<CompaniesPage />} />
         <Route path="traders" element={<TradersPage />} />
         <Route path="agents" element={<AgentsPage />} />
-<<<<<<< HEAD
-        <Route path="agents/dashboard" element={<Dashboard />} />
-        <Route path="agents/products" element={<Products />} />
-        <Route path="agents/orders" element={<Orders />} />
-        <Route path="agents/payment-report" element={<PaymentReport />} />
-        <Route path="agents/profile" element={<Profile />} />
-        <Route path="agents/reports" element={<Reports />} />
-        <Route path="manufactures/dashboard" element={<ManufacturesDashboard />} />
-        <Route path="manufactures/products" element={<ManufacturesProducts />} />
-        <Route path="manufactures/orders" element={<ManufacturesOrders />} />
-        <Route path="manufactures/employees" element={<ManufacturesEmployees />} />
-        <Route path="manufactures/payment-report" element={<ManufacturesPaymentReport />} />
-        <Route path="manufactures/profile" element={<ManufacturesProfile />} />
-        <Route path="manufactures/reports" element={<ManufacturesReports />} />
-=======
-        <Route
-          path="agents/dashboard"
-          element={
-            <RoleRoute roles={["agent"]}>
-              <Dashboard />
-            </RoleRoute>
-          }
-        />
-        <Route
-          path="agents/products"
-          element={
-            <RoleRoute roles={["agent"]}>
-              <Products />
-            </RoleRoute>
-          }
-        />
-        <Route
-          path="agents/orders"
-          element={
-            <RoleRoute roles={["agent"]}>
-              <Orders />
-            </RoleRoute>
-          }
-        />
-        <Route
-          path="agents/payment-report"
-          element={
-            <RoleRoute roles={["agent"]}>
-              <PaymentReport />
-            </RoleRoute>
-          }
-        />
-        <Route
-          path="agents/profile"
-          element={
-            <RoleRoute roles={["agent"]}>
-              <Profile />
-            </RoleRoute>
-          }
-        />
-        <Route
-          path="agents/reports"
-          element={
-            <RoleRoute roles={["agent"]}>
-              <Reports />
-            </RoleRoute>
-          }
-        />
->>>>>>> 559e6d50
         <Route path="employees" element={<EmployeesPage />} />
         <Route path="users" element={<UsersPage />} />
-        {/* Admin orders placeholder - will be replaced by feature module */}
+
+        {/* Agent Dashboard Routes */}
+        <Route
+          path="agents/dashboard"
+          element={
+            <RoleRoute roles={["agent"]}>
+              <Dashboard />
+            </RoleRoute>
+          }
+        />
+        <Route
+          path="agents/products"
+          element={
+            <RoleRoute roles={["agent"]}>
+              <Products />
+            </RoleRoute>
+          }
+        />
+        <Route
+          path="agents/orders"
+          element={
+            <RoleRoute roles={["agent"]}>
+              <Orders />
+            </RoleRoute>
+          }
+        />
+        <Route
+          path="agents/payment-report"
+          element={
+            <RoleRoute roles={["agent"]}>
+              <PaymentReport />
+            </RoleRoute>
+          }
+        />
+        <Route
+          path="agents/profile"
+          element={
+            <RoleRoute roles={["agent"]}>
+              <Profile />
+            </RoleRoute>
+          }
+        />
+        <Route
+          path="agents/reports"
+          element={
+            <RoleRoute roles={["agent"]}>
+              <Reports />
+            </RoleRoute>
+          }
+        />
+
+        {/* Manufactures Dashboard Routes */}
+        <Route
+          path="manufactures/dashboard"
+          element={
+            <RoleRoute roles={["manufacturer"]}>
+              <ManufacturesDashboard />
+            </RoleRoute>
+          }
+        />
+        <Route
+          path="manufactures/products"
+          element={
+            <RoleRoute roles={["manufacturer"]}>
+              <ManufacturesProducts />
+            </RoleRoute>
+          }
+        />
+        <Route
+          path="manufactures/orders"
+          element={
+            <RoleRoute roles={["manufacturer"]}>
+              <ManufacturesOrders />
+            </RoleRoute>
+          }
+        />
+        <Route
+          path="manufactures/employees"
+          element={
+            <RoleRoute roles={["manufacturer"]}>
+              <ManufacturesEmployees />
+            </RoleRoute>
+          }
+        />
+        <Route
+          path="manufactures/payment-report"
+          element={
+            <RoleRoute roles={["manufacturer"]}>
+              <ManufacturesPaymentReport />
+            </RoleRoute>
+          }
+        />
+        <Route
+          path="manufactures/profile"
+          element={
+            <RoleRoute roles={["manufacturer"]}>
+              <ManufacturesProfile />
+            </RoleRoute>
+          }
+        />
+        <Route
+          path="manufactures/reports"
+          element={
+            <RoleRoute roles={["manufacturer"]}>
+              <ManufacturesReports />
+            </RoleRoute>
+          }
+        />
+
+        {/* Superadmin Orders */}
         <Route
           path="admin/orders"
           element={
@@ -139,6 +199,8 @@
           }
         />
       </Route>
+
+      {/* Catch all */}
       <Route path="*" element={<Navigate to="/" replace />} />
     </Routes>
   )

--- conflicted
+++ resolved
@@ -3,17 +3,10 @@
 import DashboradPage from "../user/superadmin/DashboradPage/DashboradPage";
 import ManufacturersPage from "../pages/Manufactures/ManufacturesPage";
 import ManufacturerDetailsPage from "../pages/Manufactures/components/ManufacturesDetailsPage";
-<<<<<<< HEAD
-// import CompaniesPage from "../screens/CompaniesPage/CompaniesPage";
-import AgentsPage from "../screens/AgentPage/AgentsPage";
-import EmployeesPage from "../screens/EmployeesPage/EmployeesPage";
-import UsersPage from "../screens/UsersPage/UsersPage";
-=======
 import CompaniesPage from "../user/superadmin/CompaniesPage/CompaniesPage";
 import AgentsPage from "../user/superadmin/AgentPage/AgentsPage";
 import EmployeesPage from "../user/superadmin/EmployeesPage/EmployeesPage";
 import UsersPage from "../user/superadmin/UsersPage/UsersPage";
->>>>>>> 0f93206e
 import Dashboard from "../user/agents/dashboard/Dashboard";
 import Products from "../user/agents/dashboard/Products";
 import AgentOrders from "../user/agents/dashboard/Orders";
@@ -146,14 +139,14 @@
             </ProtectedRoute>
           }
         />
-        {/* <Route
+        <Route
           path="companies"
           element={
             <ProtectedRoute requiredRole="superadmin">
               <CompaniesPage />
             </ProtectedRoute>
           }
-        /> */}
+        />
         <Route
           path="agents"
           element={

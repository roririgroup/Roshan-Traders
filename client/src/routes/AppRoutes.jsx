--- conflicted
+++ resolved
@@ -30,11 +30,8 @@
 import PaymentReports from "../screens/PaymentReportPage/PaymentReports";
 import ReportPage from "../screens/ReportPage/ReportPage";
 import AgentDetailsPage from "../screens/AgentPage/AgentDetailsPage";
-<<<<<<< HEAD
-import Signup from "../pages/Sign Up/Signup"; 
-=======
 import Signup from "../pages/signup/signup";
->>>>>>> a921ab72
+import SignUpApprovalPage from "../screens/SignUpApprovalPage/SignUpApprovalPage"; // ✅ Added import
 
 function ProtectedRoute({ children, requiredRole = null }) {
   if (!isAuthenticated()) {
@@ -51,11 +48,7 @@
 
 function PublicRoute({ children }) {
   if (isAuthenticated()) {
-<<<<<<< HEAD
-    return <RoleBasedRedirect />;
-=======
     return <Navigate to="/" replace />;
->>>>>>> a921ab72
   }
   return children;
 }
@@ -85,47 +78,26 @@
     <Routes>
       {/* Public Routes */}
       <Route 
-<<<<<<< HEAD
+        path="/user/login" 
+        element={
+          <PublicRoute>
+            <UserLogin />
+          </PublicRoute>
+        } 
+      />
+      <Route 
+        path="/superadmin/login" 
+        element={
+          <PublicRoute>
+            <SuperAdminLogin />
+          </PublicRoute>
+        } 
+      />
+      <Route 
         path="/signup" 
         element={
           <PublicRoute>
             <Signup />
-=======
-        path="/user/login" 
-        element={
-          <PublicRoute>
-            <UserLogin />
->>>>>>> a921ab72
-          </PublicRoute>
-        } 
-      />
-      <Route 
-<<<<<<< HEAD
-        path="/user/login" 
-        element={
-          <PublicRoute>
-            <UserLogin />
-=======
-        path="/superadmin/login" 
-        element={
-          <PublicRoute>
-            <SuperAdminLogin />
->>>>>>> a921ab72
-          </PublicRoute>
-        } 
-      />
-      <Route 
-<<<<<<< HEAD
-        path="/superadmin/login" 
-        element={
-          <PublicRoute>
-            <SuperAdminLogin />
-=======
-        path="/signup" 
-        element={
-          <PublicRoute>
-            <Signup />
->>>>>>> a921ab72
           </PublicRoute>
         } 
       />
@@ -231,6 +203,15 @@
             </ProtectedRoute>
           }
         />
+        {/* ✅ Added SignUp Approval Route */}
+        <Route
+          path="signup-approval"
+          element={
+            <ProtectedRoute requiredRole="superadmin">
+              <SignUpApprovalPage />
+            </ProtectedRoute>
+          }
+        />
 
         {/* Agent Routes */}
         <Route

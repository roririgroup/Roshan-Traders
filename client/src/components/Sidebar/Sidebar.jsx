--- conflicted
+++ resolved
@@ -28,12 +28,13 @@
     { to: '/agents/reports', label: 'Reports', icon: BarChart3 },
   ],
   manufacturer: [
-    { to: '/manufacturers/dashboard', label: 'Dashboard', icon: TrendingUp },
-    { to: '/manufacturers/products', label: 'Products', icon: Package },
-    { to: '/manufacturers/orders', label: 'Orders', icon: ShoppingCart },
-    { to: '/manufacturers/payment-report', label: 'Payment Report', icon: DollarSign },
-    { to: '/manufacturers/profile', label: 'Profile', icon: User },
-    { to: '/manufacturers/reports', label: 'Reports', icon: BarChart3 },
+    { to: '/manufactures/dashboard', label: 'Dashboard', icon: TrendingUp },
+    { to: '/manufactures/products', label: 'Products', icon: Package },
+    { to: '/manufactures/orders', label: 'Orders', icon: ShoppingCart },
+    { to: '/manufactures/employees', label: 'Employees', icon: Users },
+    { to: '/manufactures/payment-report', label: 'Payment Report', icon: DollarSign },
+    { to: '/manufactures/profile', label: 'Profile', icon: User },
+    { to: '/manufactures/reports', label: 'Reports', icon: BarChart3 },
   ],
 }
 
@@ -101,174 +102,9 @@
               </p>
             </div>
           )}
-<<<<<<< HEAD
-          
-          <NavLink 
-            to="/manufacturers" 
-            className={active}
-            onClick={mobile ? onClose : undefined}
-          >
-            <Factory className="size-4 sm:size-5 flex-shrink-0" />
-            {(!isCollapsed || mobile) && (
-              <span className="group-hover:translate-x-0.5 transition-transform truncate">
-                Manufacturers
-              </span>
-            )}
-            {(!isCollapsed || mobile) && (
-              <div className="ml-auto opacity-0 group-hover:opacity-100 transition-opacity">
-                <div className="w-1.5 h-1.5 bg-current rounded-full"></div>
-              </div>
-            )}
-          </NavLink>
-
-              {/* Manufactures Dashboard Sub Navigation */}
-          {!isCollapsed && !mobile && (
-            <nav className="ml-8 mt-1 space-y-1">
-              <NavLink
-                to="/manufactures/dashboard"
-                className={active}
-                onClick={mobile ? onClose : undefined}
-              >
-                <TrendingUp className="size-4 sm:size-5 flex-shrink-0" />
-                <span className="group-hover:translate-x-0.5 transition-transform truncate">
-                  Dashboard
-                </span>
-              </NavLink>
-              <NavLink
-                to="/manufactures/products"
-                className={active}
-                onClick={mobile ? onClose : undefined}
-              >
-                <Package className="size-4 sm:size-5 flex-shrink-0" />
-                <span className="group-hover:translate-x-0.5 transition-transform truncate">
-                  Products
-                </span>
-              </NavLink>
-              <NavLink
-                to="/manufactures/orders"
-                className={active}
-                onClick={mobile ? onClose : undefined}
-              >
-                <ShoppingCart className="size-4 sm:size-5 flex-shrink-0" />
-                <span className="group-hover:translate-x-0.5 transition-transform truncate">
-                  Orders
-                </span>
-              </NavLink>
-              <NavLink
-                to="/manufactures/employees"
-                className={active}
-                onClick={mobile ? onClose : undefined}
-              >
-                <Users className="size-4 sm:size-5 flex-shrink-0" />
-                <span className="group-hover:translate-x-0.5 transition-transform truncate">
-                  Employees
-                </span>
-              </NavLink>
-              <NavLink
-                to="/manufactures/payment-report"
-                className={active}
-                onClick={mobile ? onClose : undefined}
-              >
-                <DollarSign className="size-4 sm:size-5 flex-shrink-0" />
-                <span className="group-hover:translate-x-0.5 transition-transform truncate">
-                  Payment Report
-                </span>
-              </NavLink>
-              <NavLink
-                to="/manufactures/profile"
-                className={active}
-                onClick={mobile ? onClose : undefined}
-              >
-                <User className="size-4 sm:size-5 flex-shrink-0" />
-                <span className="group-hover:translate-x-0.5 transition-transform truncate">
-                  Profile
-                </span>
-              </NavLink>
-              <NavLink
-                to="/manufactures/reports"
-                className={active}
-                onClick={mobile ? onClose : undefined}
-              >
-                <BarChart3 className="size-4 sm:size-5 flex-shrink-0" />
-                <span className="group-hover:translate-x-0.5 transition-transform truncate">
-                  Reports
-                </span>
-              </NavLink>
-            </nav>
-          )}
-
-          <NavLink 
-            to="/companies" 
-            className={active}
-            onClick={mobile ? onClose : undefined}
-          >
-            <Building2 className="size-4 sm:size-5 flex-shrink-0" />
-            {(!isCollapsed || mobile) && (
-              <span className="group-hover:translate-x-0.5 transition-transform truncate">
-                Companies
-              </span>
-            )}
-            {(!isCollapsed || mobile) && (
-              <div className="ml-auto opacity-0 group-hover:opacity-100 transition-opacity">
-                <div className="w-1.5 h-1.5 bg-current rounded-full"></div>
-              </div>
-            )}
-          </NavLink>
-
-          <NavLink 
-            to="/traders" 
-            className={active}
-            onClick={mobile ? onClose : undefined}
-          >
-            <Store className="size-4 sm:size-5 flex-shrink-0" />
-            {(!isCollapsed || mobile) && (
-              <span className="group-hover:translate-x-0.5 transition-transform truncate">
-                Traders
-              </span>
-            )}
-            {(!isCollapsed || mobile) && (
-              <div className="ml-auto opacity-0 group-hover:opacity-100 transition-opacity">
-                <div className="w-1.5 h-1.5 bg-current rounded-full"></div>
-              </div>
-            )}
-          </NavLink>
-
-          <NavLink 
-            to="/agents" 
-            className={active}
-            onClick={mobile ? onClose : undefined}
-          >
-            <UserRound className="size-4 sm:size-5 flex-shrink-0" />
-            {(!isCollapsed || mobile) && (
-              <span className="group-hover:translate-x-0.5 transition-transform truncate">
-                Agents
-              </span>
-            )}
-            {(!isCollapsed || mobile) && (
-              <div className="ml-auto opacity-0 group-hover:opacity-100 transition-opacity">
-                <div className="w-1.5 h-1.5 bg-current rounded-full"></div>
-              </div>
-            )}
-          </NavLink>
-
-          {/* Agent Dashboard Sub Navigation */}
-          {!isCollapsed && !mobile && (
-            <nav className="ml-8 mt-1 space-y-1">
-              <NavLink
-                to="/agents/dashboard"
-                className={active}
-                onClick={mobile ? onClose : undefined}
-              >
-                <TrendingUp className="size-4 sm:size-5 flex-shrink-0" />
-                <span className="group-hover:translate-x-0.5 transition-transform truncate">
-                  Dashboard
-                </span>
-              </NavLink>
-=======
           {(MENU_CONFIG[role] || []).map((item) => {
             const Icon = item.icon
             return (
->>>>>>> 559e6d50
               <NavLink
                 key={item.to}
                 to={item.to}
@@ -287,91 +123,8 @@
                   </div>
                 )}
               </NavLink>
-<<<<<<< HEAD
-              <NavLink
-                to="/agents/orders"
-                className={active}
-                onClick={mobile ? onClose : undefined}
-              >
-                <ShoppingCart className="size-4 sm:size-5 flex-shrink-0" />
-                <span className="group-hover:translate-x-0.5 transition-transform truncate">
-                  Orders
-                </span>
-              </NavLink>
-              <NavLink
-                to="/agents/payment-report"
-                className={active}
-                onClick={mobile ? onClose : undefined}
-              >
-                <DollarSign className="size-4 sm:size-5 flex-shrink-0" />
-                <span className="group-hover:translate-x-0.5 transition-transform truncate">
-                  Payment Report
-                </span>
-              </NavLink>
-              <NavLink
-                to="/agents/profile"
-                className={active}
-                onClick={mobile ? onClose : undefined}
-              >
-                <User className="size-4 sm:size-5 flex-shrink-0" />
-                <span className="group-hover:translate-x-0.5 transition-transform truncate">
-                  Profile
-                </span>
-              </NavLink>
-              <NavLink
-                to="/agents/reports"
-                className={active}
-                onClick={mobile ? onClose : undefined}
-              >
-                <BarChart3 className="size-4 sm:size-5 flex-shrink-0" />
-                <span className="group-hover:translate-x-0.5 transition-transform truncate">
-                  Reports
-                </span>
-              </NavLink>
-            </nav>
-          )}
-
-      
-
-          <NavLink 
-            to="/employees" 
-            className={active}
-            onClick={mobile ? onClose : undefined}
-          >
-            <Users className="size-4 sm:size-5 flex-shrink-0" />
-            {(!isCollapsed || mobile) && (
-              <span className="group-hover:translate-x-0.5 transition-transform truncate">
-                Employees
-              </span>
-            )}
-            {(!isCollapsed || mobile) && (
-              <div className="ml-auto opacity-0 group-hover:opacity-100 transition-opacity">
-                <div className="w-1.5 h-1.5 bg-current rounded-full"></div>
-              </div>
-            )}
-          </NavLink>
-
-          <NavLink 
-            to="/users" 
-            className={active}
-            onClick={mobile ? onClose : undefined}
-          >
-            <Users className="size-4 sm:size-5 flex-shrink-0" />
-            {(!isCollapsed || mobile) && (
-              <span className="group-hover:translate-x-0.5 transition-transform truncate">
-                Users
-              </span>
-            )}
-            {(!isCollapsed || mobile) && (
-              <div className="ml-auto opacity-0 group-hover:opacity-100 transition-opacity">
-                <div className="w-1.5 h-1.5 bg-current rounded-full"></div>
-              </div>
-            )}
-          </NavLink>
-=======
             )
           })}
->>>>>>> 559e6d50
         </nav>
 
         {/* Logout Section */}

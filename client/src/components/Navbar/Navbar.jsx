--- conflicted
+++ resolved
@@ -7,13 +7,10 @@
   const user = getCurrentUser()
   const activeRole = getCurrentUserActiveRole()
 
-<<<<<<< HEAD
-=======
   // Get user data from localStorage for name display
   const currentUser = JSON.parse(localStorage.getItem('currentUser') || '{}')
   
   
->>>>>>> 5505f054
   const getRoleDisplayName = (role) => {
     const roleNames = {
       superadmin: 'Super Admin',
